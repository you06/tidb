// Copyright 2015 PingCAP, Inc.
//
// Licensed under the Apache License, Version 2.0 (the "License");
// you may not use this file except in compliance with the License.
// You may obtain a copy of the License at
//
//     http://www.apache.org/licenses/LICENSE-2.0
//
// Unless required by applicable law or agreed to in writing, software
// distributed under the License is distributed on an "AS IS" BASIS,
// WITHOUT WARRANTIES OR CONDITIONS OF ANY KIND, either express or implied.
// See the License for the specific language governing permissions and
// limitations under the License.

package variable

import (
	"bytes"
	"context"
	"crypto/tls"
	"encoding/binary"
	"encoding/json"
	"fmt"
	"math"
	"math/rand"
	"net"
	"slices"
	"strconv"
	"strings"
	"sync"
	"sync/atomic"
	"time"

	"github.com/pingcap/errors"
	"github.com/pingcap/kvproto/pkg/kvrpcpb"
	"github.com/pingcap/tidb/pkg/config"
	"github.com/pingcap/tidb/pkg/domain/resourcegroup"
	"github.com/pingcap/tidb/pkg/errctx"
	"github.com/pingcap/tidb/pkg/kv"
	"github.com/pingcap/tidb/pkg/metrics"
	"github.com/pingcap/tidb/pkg/parser"
	"github.com/pingcap/tidb/pkg/parser/ast"
	"github.com/pingcap/tidb/pkg/parser/auth"
	"github.com/pingcap/tidb/pkg/parser/charset"
	"github.com/pingcap/tidb/pkg/parser/model"
	"github.com/pingcap/tidb/pkg/parser/mysql"
	ptypes "github.com/pingcap/tidb/pkg/parser/types"
	"github.com/pingcap/tidb/pkg/sessionctx/sessionstates"
	"github.com/pingcap/tidb/pkg/sessionctx/stmtctx"
	pumpcli "github.com/pingcap/tidb/pkg/tidb-binlog/pump_client"
	"github.com/pingcap/tidb/pkg/types"
	"github.com/pingcap/tidb/pkg/util/chunk"
	"github.com/pingcap/tidb/pkg/util/dbterror/plannererrors"
	"github.com/pingcap/tidb/pkg/util/disk"
	"github.com/pingcap/tidb/pkg/util/execdetails"
	"github.com/pingcap/tidb/pkg/util/kvcache"
	"github.com/pingcap/tidb/pkg/util/mathutil"
	"github.com/pingcap/tidb/pkg/util/memory"
	"github.com/pingcap/tidb/pkg/util/replayer"
	"github.com/pingcap/tidb/pkg/util/rowcodec"
	"github.com/pingcap/tidb/pkg/util/sqlkiller"
	"github.com/pingcap/tidb/pkg/util/stringutil"
	"github.com/pingcap/tidb/pkg/util/tableutil"
	"github.com/pingcap/tidb/pkg/util/tiflash"
	"github.com/pingcap/tidb/pkg/util/tiflashcompute"
	"github.com/pingcap/tidb/pkg/util/timeutil"
	tikvstore "github.com/tikv/client-go/v2/kv"
	"github.com/tikv/client-go/v2/tikv"
	"github.com/twmb/murmur3"
	atomic2 "go.uber.org/atomic"
	"golang.org/x/exp/maps"
)

var (
	// PreparedStmtCount is exported for test.
	PreparedStmtCount int64
	// enableAdaptiveReplicaRead indicates whether closest adaptive replica read
	// can be enabled. We forces disable replica read when tidb server in missing
	// in regions that contains tikv server to avoid read traffic skew.
	enableAdaptiveReplicaRead uint32 = 1
)

// ConnStatusShutdown indicates that the connection status is closed by server.
// This code is put here because of package imports, and this value is the original server.connStatusShutdown.
const ConnStatusShutdown int32 = 2

// SetEnableAdaptiveReplicaRead set `enableAdaptiveReplicaRead` with given value.
// return true if the value is changed.
func SetEnableAdaptiveReplicaRead(enabled bool) bool {
	value := uint32(0)
	if enabled {
		value = 1
	}
	return atomic.SwapUint32(&enableAdaptiveReplicaRead, value) != value
}

// IsAdaptiveReplicaReadEnabled returns whether adaptive closest replica read can be enabled.
func IsAdaptiveReplicaReadEnabled() bool {
	return atomic.LoadUint32(&enableAdaptiveReplicaRead) > 0
}

// RetryInfo saves retry information.
type RetryInfo struct {
	Retrying               bool
	DroppedPreparedStmtIDs []uint32
	autoIncrementIDs       retryInfoAutoIDs
	autoRandomIDs          retryInfoAutoIDs
	LastRcReadTS           uint64
}

// Clean does some clean work.
func (r *RetryInfo) Clean() {
	r.autoIncrementIDs.clean()
	r.autoRandomIDs.clean()

	if len(r.DroppedPreparedStmtIDs) > 0 {
		r.DroppedPreparedStmtIDs = r.DroppedPreparedStmtIDs[:0]
	}
}

// ResetOffset resets the current retry offset.
func (r *RetryInfo) ResetOffset() {
	r.autoIncrementIDs.resetOffset()
	r.autoRandomIDs.resetOffset()
}

// AddAutoIncrementID adds id to autoIncrementIDs.
func (r *RetryInfo) AddAutoIncrementID(id int64) {
	r.autoIncrementIDs.autoIDs = append(r.autoIncrementIDs.autoIDs, id)
}

// GetCurrAutoIncrementID gets current autoIncrementID.
func (r *RetryInfo) GetCurrAutoIncrementID() (int64, bool) {
	return r.autoIncrementIDs.getCurrent()
}

// AddAutoRandomID adds id to autoRandomIDs.
func (r *RetryInfo) AddAutoRandomID(id int64) {
	r.autoRandomIDs.autoIDs = append(r.autoRandomIDs.autoIDs, id)
}

// GetCurrAutoRandomID gets current AutoRandomID.
func (r *RetryInfo) GetCurrAutoRandomID() (int64, bool) {
	return r.autoRandomIDs.getCurrent()
}

type retryInfoAutoIDs struct {
	currentOffset int
	autoIDs       []int64
}

func (r *retryInfoAutoIDs) resetOffset() {
	r.currentOffset = 0
}

func (r *retryInfoAutoIDs) clean() {
	r.currentOffset = 0
	if len(r.autoIDs) > 0 {
		r.autoIDs = r.autoIDs[:0]
	}
}

func (r *retryInfoAutoIDs) getCurrent() (int64, bool) {
	if r.currentOffset >= len(r.autoIDs) {
		return 0, false
	}
	id := r.autoIDs[r.currentOffset]
	r.currentOffset++
	return id, true
}

// TransactionContext is used to store variables that has transaction scope.
type TransactionContext struct {
	TxnCtxNoNeedToRestore
	TxnCtxNeedToRestore
}

// TxnCtxNeedToRestore stores transaction variables which need to be restored when rolling back to a savepoint.
type TxnCtxNeedToRestore struct {
	// TableDeltaMap is used in the schema validator for DDL changes in one table not to block others.
	// It's also used in the statistics updating.
	// Note: for the partitioned table, it stores all the partition IDs.
	TableDeltaMap map[int64]TableDelta

	// pessimisticLockCache is the cache for pessimistic locked keys,
	// The value never changes during the transaction.
	pessimisticLockCache map[string][]byte

	// CachedTables is not nil if the transaction write on cached table.
	CachedTables map[int64]any

	// InsertTTLRowsCount counts how many rows are inserted in this statement
	InsertTTLRowsCount int
}

// TxnCtxNoNeedToRestore stores transaction variables which do not need to restored when rolling back to a savepoint.
type TxnCtxNoNeedToRestore struct {
	forUpdateTS uint64
	Binlog      any
	InfoSchema  any
	History     any
	StartTS     uint64

	// ShardStep indicates the max size of continuous rowid shard in one transaction.
	ShardStep    int
	shardRemain  int
	currentShard int64

	// unchangedKeys is used to store the unchanged keys that needs to lock for pessimistic transaction.
	unchangedKeys map[string]struct{}

	PessimisticCacheHit int

	// CreateTime For metrics.
	CreateTime     time.Time
	StatementCount int
	CouldRetry     bool
	IsPessimistic  bool
	// IsStaleness indicates whether the txn is read only staleness txn.
	IsStaleness bool
	// IsExplicit indicates whether the txn is an interactive txn, which is typically started with a BEGIN
	// or START TRANSACTION statement, or by setting autocommit to 0.
	IsExplicit bool
	Isolation  string
	LockExpire uint32
	ForUpdate  uint32
	// TxnScope indicates the value of txn_scope
	TxnScope string

	// Savepoints contains all definitions of the savepoint of a transaction at runtime, the order of the SavepointRecord is the same with the SAVEPOINT statements.
	// It is used for a lookup when running `ROLLBACK TO` statement.
	Savepoints []SavepointRecord

	// TableDeltaMap lock to prevent potential data race
	tdmLock sync.Mutex

	// TemporaryTables is used to store transaction-specific information for global temporary tables.
	// It can also be stored in sessionCtx with local temporary tables, but it's easier to clean this data after transaction ends.
	TemporaryTables map[int64]tableutil.TempTable
	// EnableMDL indicates whether to enable the MDL lock for the transaction.
	EnableMDL bool
	// relatedTableForMDL records the `lock` table for metadata lock. It maps from int64 to int64(version).
	relatedTableForMDL *sync.Map

	// FairLockingUsed marking whether at least one of the statements in the transaction was executed in
	// fair locking mode.
	FairLockingUsed bool
	// FairLockingEffective marking whether at least one of the statements in the transaction was executed in
	// fair locking mode, and it takes effect (which is determined according to whether lock-with-conflict
	// has occurred during execution of any statement).
	FairLockingEffective bool

	// CurrentStmtPessimisticLockCache is the cache for pessimistic locked keys in the current statement.
	// It is merged into `pessimisticLockCache` after a statement finishes.
	// Read results cannot be directly written into pessimisticLockCache because failed statement need to rollback
	// its pessimistic locks.
	CurrentStmtPessimisticLockCache map[string][]byte
}

// SavepointRecord indicates a transaction's savepoint record.
type SavepointRecord struct {
	// name is the name of the savepoint
	Name string
	// MemDBCheckpoint is the transaction's memdb checkpoint.
	MemDBCheckpoint *tikv.MemDBCheckpoint
	// TxnCtxSavepoint is the savepoint of TransactionContext
	TxnCtxSavepoint TxnCtxNeedToRestore
}

// GetCurrentShard returns the shard for the next `count` IDs.
func (s *SessionVars) GetCurrentShard(count int) int64 {
	tc := s.TxnCtx
	if s.shardRand == nil {
		s.shardRand = rand.New(rand.NewSource(int64(tc.StartTS))) // #nosec G404
	}
	if tc.shardRemain <= 0 {
		tc.updateShard(s.shardRand)
		tc.shardRemain = tc.ShardStep
	}
	tc.shardRemain -= count
	return tc.currentShard
}

func (tc *TransactionContext) updateShard(shardRand *rand.Rand) {
	var buf [8]byte
	binary.LittleEndian.PutUint64(buf[:], shardRand.Uint64())
	tc.currentShard = int64(murmur3.Sum32(buf[:]))
}

// AddUnchangedKeyForLock adds an unchanged key for pessimistic lock.
func (tc *TransactionContext) AddUnchangedKeyForLock(key []byte) {
	if tc.unchangedKeys == nil {
		tc.unchangedKeys = map[string]struct{}{}
	}
	tc.unchangedKeys[string(key)] = struct{}{}
}

// CollectUnchangedKeysForLock collects unchanged keys for pessimistic lock.
func (tc *TransactionContext) CollectUnchangedKeysForLock(buf []kv.Key) []kv.Key {
	for key := range tc.unchangedKeys {
		buf = append(buf, kv.Key(key))
	}
	tc.unchangedKeys = nil
	return buf
}

// UpdateDeltaForTable updates the delta info for some table.
func (tc *TransactionContext) UpdateDeltaForTable(physicalTableID int64, delta int64, count int64, colSize map[int64]int64) {
	tc.tdmLock.Lock()
	defer tc.tdmLock.Unlock()
	if tc.TableDeltaMap == nil {
		tc.TableDeltaMap = make(map[int64]TableDelta)
	}
	item := tc.TableDeltaMap[physicalTableID]
	if item.ColSize == nil && colSize != nil {
		item.ColSize = make(map[int64]int64, len(colSize))
	}
	item.Delta += delta
	item.Count += count
	item.TableID = physicalTableID
	for key, val := range colSize {
		item.ColSize[key] += val
	}
	tc.TableDeltaMap[physicalTableID] = item
}

// GetKeyInPessimisticLockCache gets a key in pessimistic lock cache.
func (tc *TransactionContext) GetKeyInPessimisticLockCache(key kv.Key) (val []byte, ok bool) {
	if tc.pessimisticLockCache == nil && tc.CurrentStmtPessimisticLockCache == nil {
		return nil, false
	}
	if tc.CurrentStmtPessimisticLockCache != nil {
		val, ok = tc.CurrentStmtPessimisticLockCache[string(key)]
		if ok {
			tc.PessimisticCacheHit++
			return
		}
	}
	if tc.pessimisticLockCache != nil {
		val, ok = tc.pessimisticLockCache[string(key)]
		if ok {
			tc.PessimisticCacheHit++
		}
	}
	return
}

// SetPessimisticLockCache sets a key value pair in pessimistic lock cache.
// The value is buffered in the statement cache until the current statement finishes.
func (tc *TransactionContext) SetPessimisticLockCache(key kv.Key, val []byte) {
	if tc.CurrentStmtPessimisticLockCache == nil {
		tc.CurrentStmtPessimisticLockCache = make(map[string][]byte)
	}
	tc.CurrentStmtPessimisticLockCache[string(key)] = val
}

// Cleanup clears up transaction info that no longer use.
func (tc *TransactionContext) Cleanup() {
	// tc.InfoSchema = nil; we cannot do it now, because some operation like handleFieldList depend on this.
	tc.Binlog = nil
	tc.History = nil
	tc.tdmLock.Lock()
	tc.TableDeltaMap = nil
	tc.relatedTableForMDL = nil
	tc.tdmLock.Unlock()
	tc.pessimisticLockCache = nil
	tc.CurrentStmtPessimisticLockCache = nil
	tc.IsStaleness = false
	tc.Savepoints = nil
	tc.EnableMDL = false
}

// ClearDelta clears the delta map.
func (tc *TransactionContext) ClearDelta() {
	tc.tdmLock.Lock()
	tc.TableDeltaMap = nil
	tc.tdmLock.Unlock()
}

// GetForUpdateTS returns the ts for update.
func (tc *TransactionContext) GetForUpdateTS() uint64 {
	if tc.forUpdateTS > tc.StartTS {
		return tc.forUpdateTS
	}
	return tc.StartTS
}

// SetForUpdateTS sets the ts for update.
func (tc *TransactionContext) SetForUpdateTS(forUpdateTS uint64) {
	if forUpdateTS > tc.forUpdateTS {
		tc.forUpdateTS = forUpdateTS
	}
}

// GetCurrentSavepoint gets TransactionContext's savepoint.
func (tc *TransactionContext) GetCurrentSavepoint() TxnCtxNeedToRestore {
	tableDeltaMap := make(map[int64]TableDelta, len(tc.TableDeltaMap))
	for k, v := range tc.TableDeltaMap {
		tableDeltaMap[k] = v.Clone()
	}
	pessimisticLockCache := make(map[string][]byte, len(tc.pessimisticLockCache))
	maps.Copy(pessimisticLockCache, tc.pessimisticLockCache)
	CurrentStmtPessimisticLockCache := make(map[string][]byte, len(tc.CurrentStmtPessimisticLockCache))
	maps.Copy(CurrentStmtPessimisticLockCache, tc.CurrentStmtPessimisticLockCache)
	cachedTables := make(map[int64]any, len(tc.CachedTables))
	maps.Copy(cachedTables, tc.CachedTables)
	return TxnCtxNeedToRestore{
		TableDeltaMap:        tableDeltaMap,
		pessimisticLockCache: pessimisticLockCache,
		CachedTables:         cachedTables,
		InsertTTLRowsCount:   tc.InsertTTLRowsCount,
	}
}

// RestoreBySavepoint restores TransactionContext to the specify savepoint.
func (tc *TransactionContext) RestoreBySavepoint(savepoint TxnCtxNeedToRestore) {
	tc.TableDeltaMap = savepoint.TableDeltaMap
	tc.pessimisticLockCache = savepoint.pessimisticLockCache
	tc.CachedTables = savepoint.CachedTables
	tc.InsertTTLRowsCount = savepoint.InsertTTLRowsCount
}

// AddSavepoint adds a new savepoint.
func (tc *TransactionContext) AddSavepoint(name string, memdbCheckpoint *tikv.MemDBCheckpoint) {
	name = strings.ToLower(name)
	tc.DeleteSavepoint(name)

	record := SavepointRecord{
		Name:            name,
		MemDBCheckpoint: memdbCheckpoint,
		TxnCtxSavepoint: tc.GetCurrentSavepoint(),
	}
	tc.Savepoints = append(tc.Savepoints, record)
}

// DeleteSavepoint deletes the savepoint, return false indicate the savepoint name doesn't exists.
func (tc *TransactionContext) DeleteSavepoint(name string) bool {
	name = strings.ToLower(name)
	for i, sp := range tc.Savepoints {
		if sp.Name == name {
			tc.Savepoints = append(tc.Savepoints[:i], tc.Savepoints[i+1:]...)
			return true
		}
	}
	return false
}

// ReleaseSavepoint deletes the named savepoint and the later savepoints, return false indicate the named savepoint doesn't exists.
func (tc *TransactionContext) ReleaseSavepoint(name string) bool {
	name = strings.ToLower(name)
	for i, sp := range tc.Savepoints {
		if sp.Name == name {
			tc.Savepoints = append(tc.Savepoints[:i])
			return true
		}
	}
	return false
}

// RollbackToSavepoint rollbacks to the specified savepoint by name.
func (tc *TransactionContext) RollbackToSavepoint(name string) *SavepointRecord {
	name = strings.ToLower(name)
	for idx, sp := range tc.Savepoints {
		if name == sp.Name {
			tc.RestoreBySavepoint(sp.TxnCtxSavepoint)
			tc.Savepoints = tc.Savepoints[:idx+1]
			return &tc.Savepoints[idx]
		}
	}
	return nil
}

// FlushStmtPessimisticLockCache merges the current statement pessimistic lock cache into transaction pessimistic lock
// cache. The caller may need to clear the stmt cache itself.
func (tc *TransactionContext) FlushStmtPessimisticLockCache() {
	if tc.CurrentStmtPessimisticLockCache == nil {
		return
	}
	if tc.pessimisticLockCache == nil {
		tc.pessimisticLockCache = make(map[string][]byte)
	}
	for key, val := range tc.CurrentStmtPessimisticLockCache {
		tc.pessimisticLockCache[key] = val
	}
	tc.CurrentStmtPessimisticLockCache = nil
}

// WriteStmtBufs can be used by insert/replace/delete/update statement.
// TODO: use a common memory pool to replace this.
type WriteStmtBufs struct {
	// RowValBuf is used by tablecodec.EncodeRow, to reduce runtime.growslice.
	RowValBuf []byte
	// AddRowValues use to store temp insert rows value, to reduce memory allocations when importing data.
	AddRowValues []types.Datum

	// IndexValsBuf is used by index.FetchValues
	IndexValsBuf []types.Datum
	// IndexKeyBuf is used by index.GenIndexKey
	IndexKeyBuf []byte
}

func (ib *WriteStmtBufs) clean() {
	ib.RowValBuf = nil
	ib.AddRowValues = nil
	ib.IndexValsBuf = nil
	ib.IndexKeyBuf = nil
}

// TableSnapshot represents a data snapshot of the table contained in `information_schema`.
type TableSnapshot struct {
	Rows [][]types.Datum
	Err  error
}

type txnIsolationLevelOneShotState uint

// RewritePhaseInfo records some information about the rewrite phase
type RewritePhaseInfo struct {
	// DurationRewrite is the duration of rewriting the SQL.
	DurationRewrite time.Duration

	// DurationPreprocessSubQuery is the duration of pre-processing sub-queries.
	DurationPreprocessSubQuery time.Duration

	// PreprocessSubQueries is the number of pre-processed sub-queries.
	PreprocessSubQueries int
}

// Reset resets all fields in RewritePhaseInfo.
func (r *RewritePhaseInfo) Reset() {
	r.DurationRewrite = 0
	r.DurationPreprocessSubQuery = 0
	r.PreprocessSubQueries = 0
}

// TemporaryTableData is a interface to maintain temporary data in session
type TemporaryTableData interface {
	kv.Retriever
	// Staging create a new staging buffer inside the MemBuffer.
	// Subsequent writes will be temporarily stored in this new staging buffer.
	// When you think all modifications looks good, you can call `Release` to public all of them to the upper level buffer.
	Staging() kv.StagingHandle
	// Release publish all modifications in the latest staging buffer to upper level.
	Release(kv.StagingHandle)
	// Cleanup cleanups the resources referenced by the StagingHandle.
	// If the changes are not published by `Release`, they will be discarded.
	Cleanup(kv.StagingHandle)
	// GetTableSize get the size of a table
	GetTableSize(tblID int64) int64
	// DeleteTableKey removes the entry for key k from table
	DeleteTableKey(tblID int64, k kv.Key) error
	// SetTableKey sets the entry for k from table
	SetTableKey(tblID int64, k kv.Key, val []byte) error
}

// temporaryTableData is used for store temporary table data in session
type temporaryTableData struct {
	kv.MemBuffer
	tblSize map[int64]int64
}

// NewTemporaryTableData creates a new TemporaryTableData
func NewTemporaryTableData(memBuffer kv.MemBuffer) TemporaryTableData {
	return &temporaryTableData{
		MemBuffer: memBuffer,
		tblSize:   make(map[int64]int64),
	}
}

// GetTableSize get the size of a table
func (d *temporaryTableData) GetTableSize(tblID int64) int64 {
	if tblSize, ok := d.tblSize[tblID]; ok {
		return tblSize
	}
	return 0
}

// DeleteTableKey removes the entry for key k from table
func (d *temporaryTableData) DeleteTableKey(tblID int64, k kv.Key) error {
	bufferSize := d.MemBuffer.Size()
	defer d.updateTblSize(tblID, bufferSize)

	return d.MemBuffer.Delete(k)
}

// SetTableKey sets the entry for k from table
func (d *temporaryTableData) SetTableKey(tblID int64, k kv.Key, val []byte) error {
	bufferSize := d.MemBuffer.Size()
	defer d.updateTblSize(tblID, bufferSize)

	return d.MemBuffer.Set(k, val)
}

func (d *temporaryTableData) updateTblSize(tblID int64, beforeSize int) {
	delta := int64(d.MemBuffer.Size() - beforeSize)
	d.tblSize[tblID] = d.GetTableSize(tblID) + delta
}

const (
	// oneShotDef means default, that is tx_isolation_one_shot not set.
	oneShotDef txnIsolationLevelOneShotState = iota
	// oneShotSet means it's set in current transaction.
	oneShotSet
	// onsShotUse means it should be used in current transaction.
	oneShotUse
)

// ReadConsistencyLevel is the level of read consistency.
type ReadConsistencyLevel string

const (
	// ReadConsistencyStrict means read by strict consistency, default value.
	ReadConsistencyStrict ReadConsistencyLevel = "strict"
	// ReadConsistencyWeak means read can be weak consistency.
	ReadConsistencyWeak ReadConsistencyLevel = "weak"
)

// IsWeak returns true only if it's a weak-consistency read.
func (r ReadConsistencyLevel) IsWeak() bool {
	return r == ReadConsistencyWeak
}

func validateReadConsistencyLevel(val string) error {
	switch v := ReadConsistencyLevel(strings.ToLower(val)); v {
	case ReadConsistencyStrict, ReadConsistencyWeak:
		return nil
	default:
		return ErrWrongTypeForVar.GenWithStackByArgs(TiDBReadConsistency)
	}
}

// SetUserVarVal set user defined variables' value
func (s *SessionVars) SetUserVarVal(name string, dt types.Datum) {
	s.userVars.lock.Lock()
	defer s.userVars.lock.Unlock()
	s.userVars.values[name] = dt
}

// GetUserVarVal get user defined variables' value
func (s *SessionVars) GetUserVarVal(name string) (types.Datum, bool) {
	s.userVars.lock.RLock()
	defer s.userVars.lock.RUnlock()
	dt, ok := s.userVars.values[name]
	return dt, ok
}

// SetUserVarType set user defined variables' type
func (s *SessionVars) SetUserVarType(name string, ft *types.FieldType) {
	s.userVars.lock.Lock()
	defer s.userVars.lock.Unlock()
	s.userVars.types[name] = ft
}

// GetUserVarType get user defined variables' type
func (s *SessionVars) GetUserVarType(name string) (*types.FieldType, bool) {
	s.userVars.lock.RLock()
	defer s.userVars.lock.RUnlock()
	ft, ok := s.userVars.types[name]
	return ft, ok
}

// HookContext contains the necessary variables for executing set/get hook
type HookContext interface {
	GetStore() kv.Storage
}

// SessionVarsProvider provides the session variables.
type SessionVarsProvider interface {
	GetSessionVars() *SessionVars
}

// SessionVars is to handle user-defined or global variables in the current session.
type SessionVars struct {
	Concurrency
	MemQuota
	BatchSize
	// DMLBatchSize indicates the number of rows batch-committed for a statement.
	// It will be used when using LOAD DATA or BatchInsert or BatchDelete is on.
	DMLBatchSize        int
	RetryLimit          int64
	DisableTxnAutoRetry bool
	userVars            struct {
		// lock is for user defined variables. values and types is read/write protected.
		lock sync.RWMutex
		// values stores the Datum for user variables
		values map[string]types.Datum
		// types stores the FieldType for user variables, it cannot be inferred from values when values have not been set yet.
		types map[string]*types.FieldType
	}
	// systems variables, don't modify it directly, use GetSystemVar/SetSystemVar method.
	systems map[string]string
	// SysWarningCount is the system variable "warning_count", because it is on the hot path, so we extract it from the systems
	SysWarningCount int
	// SysErrorCount is the system variable "error_count", because it is on the hot path, so we extract it from the systems
	SysErrorCount uint16
	// nonPreparedPlanCacheStmts stores PlanCacheStmts for non-prepared plan cache.
	nonPreparedPlanCacheStmts *kvcache.SimpleLRUCache
	// PreparedStmts stores prepared statement.
	PreparedStmts        map[uint32]any
	PreparedStmtNameToID map[string]uint32
	// preparedStmtID is id of prepared statement.
	preparedStmtID uint32
	// Parameter values for plan cache.
	PlanCacheParams   *PlanCacheParamList
	LastUpdateTime4PC types.Time

	// ActiveRoles stores active roles for current user
	ActiveRoles []*auth.RoleIdentity

	RetryInfo *RetryInfo
	// TxnCtx Should be reset on transaction finished.
	TxnCtx *TransactionContext
	// TxnCtxMu is used to protect TxnCtx.
	TxnCtxMu sync.Mutex

	// TxnManager is used to manage txn context in session
	TxnManager any

	// KVVars is the variables for KV storage.
	KVVars *tikvstore.Variables

	// txnIsolationLevelOneShot is used to implements "set transaction isolation level ..."
	txnIsolationLevelOneShot struct {
		state txnIsolationLevelOneShotState
		value string
	}

	// status stands for the session status. e.g. in transaction or not, auto commit is on or off, and so on.
	status atomic.Uint32

	// ClientCapability is client's capability.
	ClientCapability uint32

	// TLSConnectionState is the TLS connection state (nil if not using TLS).
	TLSConnectionState *tls.ConnectionState

	// ConnectionID is the connection id of the current session.
	ConnectionID uint64

	// PlanID is the unique id of logical and physical plan.
	PlanID atomic.Int32

	// PlanColumnID is the unique id for column when building plan.
	PlanColumnID atomic.Int64

	// MapScalarSubQ maps the scalar sub queries from its ID to its struct.
	MapScalarSubQ []any

	// MapHashCode2UniqueID4ExtendedCol map the expr's hash code to specified unique ID.
	MapHashCode2UniqueID4ExtendedCol map[string]int

	// User is the user identity with which the session login.
	User *auth.UserIdentity

	// Port is the port of the connected socket
	Port string

	// CurrentDB is the default database of this session.
	CurrentDB string

	// CurrentDBChanged indicates if the CurrentDB has been updated, and if it is we should print it into
	// the slow log to make it be compatible with MySQL, https://github.com/pingcap/tidb/issues/17846.
	CurrentDBChanged bool

	// CommonGlobalLoaded indicates if common global variable has been loaded for this session.
	CommonGlobalLoaded bool

	// InRestrictedSQL indicates if the session is handling restricted SQL execution.
	InRestrictedSQL bool

	// SnapshotTS is used for reading history data. For simplicity, SnapshotTS only supports distsql request.
	SnapshotTS uint64

	// TxnReadTS is used for staleness transaction, it provides next staleness transaction startTS.
	TxnReadTS *TxnReadTS

	// SnapshotInfoschema is used with SnapshotTS, when the schema version at snapshotTS less than current schema
	// version, we load an old version schema for query.
	SnapshotInfoschema any

	// BinlogClient is used to write binlog.
	BinlogClient *pumpcli.PumpsClient

	// GlobalVarsAccessor is used to set and get global variables.
	GlobalVarsAccessor GlobalVarAccessor

	// LastFoundRows is the number of found rows of last query statement
	LastFoundRows uint64

	// StmtCtx holds variables for current executing statement.
	StmtCtx *stmtctx.StatementContext

	// RefCountOfStmtCtx indicates the reference count of StmtCtx. When the
	// StmtCtx is accessed by other sessions, e.g. oom-alarm-handler/expensive-query-handler, add one first.
	// Note: this variable should be accessed and updated by atomic operations.
	RefCountOfStmtCtx stmtctx.ReferenceCount

	// AllowAggPushDown can be set to false to forbid aggregation push down.
	AllowAggPushDown bool

	// AllowDeriveTopN is used to enable/disable derived TopN optimization.
	AllowDeriveTopN bool

	// AllowCartesianBCJ means allow broadcast CARTESIAN join, 0 means not allow, 1 means allow broadcast CARTESIAN join
	// but the table size should under the broadcast threshold, 2 means allow broadcast CARTESIAN join even if the table
	// size exceeds the broadcast threshold
	AllowCartesianBCJ int

	// MPPOuterJoinFixedBuildSide means in MPP plan, always use right(left) table as build side for left(right) out join
	MPPOuterJoinFixedBuildSide bool

	// AllowDistinctAggPushDown can be set true to allow agg with distinct push down to tikv/tiflash.
	AllowDistinctAggPushDown bool

	// EnableSkewDistinctAgg can be set true to allow skew distinct aggregate rewrite
	EnableSkewDistinctAgg bool

	// Enable3StageDistinctAgg indicates whether to allow 3 stage distinct aggregate
	Enable3StageDistinctAgg bool

	// Enable3StageMultiDistinctAgg indicates whether to allow 3 stage multi distinct aggregate
	Enable3StageMultiDistinctAgg bool

	ExplainNonEvaledSubQuery bool

	// MultiStatementMode permits incorrect client library usage. Not recommended to be turned on.
	MultiStatementMode int

	// InMultiStmts indicates whether the statement is a multi-statement like `update t set a=1; update t set b=2;`.
	InMultiStmts bool

	// AllowWriteRowID variable is currently not recommended to be turned on.
	AllowWriteRowID bool

	// AllowBatchCop means if we should send batch coprocessor to TiFlash. Default value is 1, means to use batch cop in case of aggregation and join.
	// Value set to 2 means to force to send batch cop for any query. Value set to 0 means never use batch cop.
	AllowBatchCop int

	// allowMPPExecution means if we should use mpp way to execute query.
	// Default value is `true`, means to be determined by the optimizer.
	// Value set to `false` means never use mpp.
	allowMPPExecution bool

	// allowTiFlashCop means if we must use mpp way to execute query.
	// Default value is `false`, means to be determined by the optimizer.
	// Value set to `true` means we may fall back to TiFlash cop if possible.
	allowTiFlashCop bool

	// HashExchangeWithNewCollation means if we support hash exchange when new collation is enabled.
	// Default value is `true`, means support hash exchange when new collation is enabled.
	// Value set to `false` means not use hash exchange when new collation is enabled.
	HashExchangeWithNewCollation bool

	// enforceMPPExecution means if we should enforce mpp way to execute query.
	// Default value is `false`, means to be determined by variable `allowMPPExecution`.
	// Value set to `true` means enforce use mpp.
	// Note if you want to set `enforceMPPExecution` to `true`, you must set `allowMPPExecution` to `true` first.
	enforceMPPExecution bool

	// TiFlashMaxThreads is the maximum number of threads to execute the request which is pushed down to tiflash.
	// Default value is -1, means it will not be pushed down to tiflash.
	// If the value is bigger than -1, it will be pushed down to tiflash and used to create db context in tiflash.
	TiFlashMaxThreads int64

	// TiFlashMaxBytesBeforeExternalJoin is the maximum bytes used by a TiFlash join before spill to disk
	// Default value is -1, means it will not be pushed down to TiFlash
	// If the value is bigger than -1, it will be pushed down to TiFlash, and if the value is 0, it means
	// not limit and spill will never happen
	TiFlashMaxBytesBeforeExternalJoin int64

	// TiFlashMaxBytesBeforeExternalGroupBy is the maximum bytes used by a TiFlash hash aggregation before spill to disk
	// Default value is -1, means it will not be pushed down to TiFlash
	// If the value is bigger than -1, it will be pushed down to TiFlash, and if the value is 0, it means
	// not limit and spill will never happen
	TiFlashMaxBytesBeforeExternalGroupBy int64

	// TiFlashMaxBytesBeforeExternalSort is the maximum bytes used by a TiFlash sort/TopN before spill to disk
	// Default value is -1, means it will not be pushed down to TiFlash
	// If the value is bigger than -1, it will be pushed down to TiFlash, and if the value is 0, it means
	// not limit and spill will never happen
	TiFlashMaxBytesBeforeExternalSort int64

	// TiFlash max query memory per node, -1 and 0 means no limit, and the default value is 0
	// If TiFlashMaxQueryMemoryPerNode > 0 && TiFlashQuerySpillRatio > 0, it will trigger auto spill in TiFlash side, and when auto spill
	// is triggered, per executor's memory usage threshold set by TiFlashMaxBytesBeforeExternalJoin/TiFlashMaxBytesBeforeExternalGroupBy/TiFlashMaxBytesBeforeExternalSort will be ignored.
	TiFlashMaxQueryMemoryPerNode int64

	// TiFlashQuerySpillRatio is the percentage threshold to trigger auto spill in TiFlash if TiFlashMaxQueryMemoryPerNode is set
	TiFlashQuerySpillRatio float64

	// TiDBAllowAutoRandExplicitInsert indicates whether explicit insertion on auto_random column is allowed.
	AllowAutoRandExplicitInsert bool

	// BroadcastJoinThresholdSize is used to limit the size of smaller table.
	// It's unit is bytes, if the size of small table is larger than it, we will not use bcj.
	BroadcastJoinThresholdSize int64

	// BroadcastJoinThresholdCount is used to limit the total count of smaller table.
	// If we can't estimate the size of one side of join child, we will check if its row number exceeds this limitation.
	BroadcastJoinThresholdCount int64

	// PreferBCJByExchangeDataSize indicates the method used to choose mpp broadcast join
	// false: choose mpp broadcast join by `BroadcastJoinThresholdSize` and `BroadcastJoinThresholdCount`
	// true: compare data exchange size of join and choose the smallest one
	PreferBCJByExchangeDataSize bool

	// LimitPushDownThreshold determines if push Limit or TopN down to TiKV forcibly.
	LimitPushDownThreshold int64

	// CorrelationThreshold is the guard to enable row count estimation using column order correlation.
	CorrelationThreshold float64

	// EnableCorrelationAdjustment is used to indicate if correlation adjustment is enabled.
	EnableCorrelationAdjustment bool

	// CorrelationExpFactor is used to control the heuristic approach of row count estimation when CorrelationThreshold is not met.
	CorrelationExpFactor int

	// cpuFactor is the CPU cost of processing one expression for one row.
	cpuFactor float64
	// copCPUFactor is the CPU cost of processing one expression for one row in coprocessor.
	copCPUFactor float64
	// networkFactor is the network cost of transferring 1 byte data.
	networkFactor float64
	// ScanFactor is the IO cost of scanning 1 byte data on TiKV and TiFlash.
	scanFactor float64
	// descScanFactor is the IO cost of scanning 1 byte data on TiKV and TiFlash in desc order.
	descScanFactor float64
	// seekFactor is the IO cost of seeking the start value of a range in TiKV or TiFlash.
	seekFactor float64
	// memoryFactor is the memory cost of storing one tuple.
	memoryFactor float64
	// diskFactor is the IO cost of reading/writing one byte to temporary disk.
	diskFactor float64
	// concurrencyFactor is the CPU cost of additional one goroutine.
	concurrencyFactor float64

	// enableForceInlineCTE is used to enable/disable force inline CTE.
	enableForceInlineCTE bool

	// CopTiFlashConcurrencyFactor is the concurrency number of computation in tiflash coprocessor.
	CopTiFlashConcurrencyFactor float64

	// CurrInsertValues is used to record current ValuesExpr's values.
	// See http://dev.mysql.com/doc/refman/5.7/en/miscellaneous-functions.html#function_values
	CurrInsertValues chunk.Row

	// In https://github.com/pingcap/tidb/issues/14164, we can see that MySQL can enter the column that is not in the insert's SELECT's output.
	// We store the extra columns in this variable.
	CurrInsertBatchExtraCols [][]types.Datum

	// Per-connection time zones. Each client that connects has its own time zone setting, given by the session time_zone variable.
	// See https://dev.mysql.com/doc/refman/5.7/en/time-zone-support.html
	TimeZone *time.Location

	SQLMode mysql.SQLMode

	// AutoIncrementIncrement and AutoIncrementOffset indicates the autoID's start value and increment.
	AutoIncrementIncrement int

	AutoIncrementOffset int

	/* TiDB system variables */

	// SkipASCIICheck check on input value.
	SkipASCIICheck bool

	// SkipUTF8Check check on input value.
	SkipUTF8Check bool

	// DefaultCollationForUTF8MB4 indicates the default collation of UTF8MB4.
	DefaultCollationForUTF8MB4 string

	// BatchInsert indicates if we should split insert data into multiple batches.
	BatchInsert bool

	// BatchDelete indicates if we should split delete data into multiple batches.
	BatchDelete bool

	// BatchCommit indicates if we should split the transaction into multiple batches.
	BatchCommit bool

	// OptimizerSelectivityLevel defines the level of the selectivity estimation in plan.
	OptimizerSelectivityLevel int

	// OptimizerEnableNewOnlyFullGroupByCheck enables the new only_full_group_by check which is implemented by maintaining functional dependency.
	OptimizerEnableNewOnlyFullGroupByCheck bool

	// EnableOuterJoinWithJoinReorder enables TiDB to involve the outer join into the join reorder.
	EnableOuterJoinReorder bool

	// OptimizerEnableNAAJ enables TiDB to use null-aware anti join.
	OptimizerEnableNAAJ bool

	// EnableTablePartition enables table partition feature.
	EnableTablePartition string

	// EnableListTablePartition enables list table partition feature.
	EnableListTablePartition bool

	// EnableCascadesPlanner enables the cascades planner.
	EnableCascadesPlanner bool

	// EnableWindowFunction enables the window function.
	EnableWindowFunction bool

	// EnablePipelinedWindowExec enables executing window functions in a pipelined manner.
	EnablePipelinedWindowExec bool

	// AllowProjectionPushDown enables pushdown projection on TiKV.
	AllowProjectionPushDown bool

	// EnableStrictDoubleTypeCheck enables table field double type check.
	EnableStrictDoubleTypeCheck bool

	// EnableVectorizedExpression  enables the vectorized expression evaluation.
	EnableVectorizedExpression bool

	// DDLReorgPriority is the operation priority of adding indices.
	DDLReorgPriority int

	// EnableAutoIncrementInGenerated is used to control whether to allow auto incremented columns in generated columns.
	EnableAutoIncrementInGenerated bool

	// EnablePointGetCache is used to cache value for point get for read only scenario.
	EnablePointGetCache bool

	// PlacementMode the placement mode we use
	//   strict: Check placement settings strictly in ddl operations
	//   ignore: Ignore all placement settings in ddl operations
	PlacementMode string

	// WaitSplitRegionFinish defines the split region behaviour is sync or async.
	WaitSplitRegionFinish bool

	// WaitSplitRegionTimeout defines the split region timeout.
	WaitSplitRegionTimeout uint64

	// EnableChunkRPC indicates whether the coprocessor request can use chunk API.
	EnableChunkRPC bool

	writeStmtBufs WriteStmtBufs

	// ConstraintCheckInPlace indicates whether to check the constraint when the SQL executing.
	ConstraintCheckInPlace bool

	// CommandValue indicates which command current session is doing.
	CommandValue uint32

	// TiDBOptJoinReorderThreshold defines the minimal number of join nodes
	// to use the greedy join reorder algorithm.
	TiDBOptJoinReorderThreshold int

	// SlowQueryFile indicates which slow query log file for SLOW_QUERY table to parse.
	SlowQueryFile string

	// EnableFastAnalyze indicates whether to take fast analyze.
	EnableFastAnalyze bool

	// TxnMode indicates should be pessimistic or optimistic.
	TxnMode string

	// LowResolutionTSO is used for reading data with low resolution TSO which is updated once every two seconds.
	LowResolutionTSO bool

	// MaxExecutionTime is the timeout for select statement, in milliseconds.
	// If the value is 0, timeouts are not enabled.
	// See https://dev.mysql.com/doc/refman/5.7/en/server-system-variables.html#sysvar_max_execution_time
	MaxExecutionTime uint64

	// LoadBindingTimeout is the timeout for loading the bind info.
	LoadBindingTimeout uint64

	// TiKVClientReadTimeout is the timeout for readonly kv request in milliseconds, 0 means using default value
	// See https://github.com/pingcap/tidb/blob/7105505a78fc886c33258caa5813baf197b15247/docs/design/2023-06-30-configurable-kv-timeout.md?plain=1#L14-L15
	TiKVClientReadTimeout uint64

	// SQLKiller is a flag to indicate that this query is killed.
	SQLKiller sqlkiller.SQLKiller

	// ConnectionStatus indicates current connection status.
	ConnectionStatus int32

	// ConnectionInfo indicates current connection info used by current session.
	ConnectionInfo *ConnectionInfo

	// NoopFuncsMode allows OFF/ON/WARN values as 0/1/2.
	NoopFuncsMode int

	// StartTime is the start time of the last query.
	StartTime time.Time

	// DurationParse is the duration of parsing SQL string to AST of the last query.
	DurationParse time.Duration

	// DurationCompile is the duration of compiling AST to execution plan of the last query.
	DurationCompile time.Duration

	// RewritePhaseInfo records all information about the rewriting phase.
	RewritePhaseInfo

	// DurationOptimization is the duration of optimizing a query.
	DurationOptimization time.Duration

	// DurationWaitTS is the duration of waiting for a snapshot TS
	DurationWaitTS time.Duration

	// PrevStmt is used to store the previous executed statement in the current session.
	PrevStmt fmt.Stringer

	// prevStmtDigest is used to store the digest of the previous statement in the current session.
	prevStmtDigest string

	// AllowRemoveAutoInc indicates whether a user can drop the auto_increment column attribute or not.
	AllowRemoveAutoInc bool

	// UsePlanBaselines indicates whether we will use plan baselines to adjust plan.
	UsePlanBaselines bool

	// EvolvePlanBaselines indicates whether we will evolve the plan baselines.
	EvolvePlanBaselines bool

	// EnableExtendedStats indicates whether we enable the extended statistics feature.
	EnableExtendedStats bool

	// Unexported fields should be accessed and set through interfaces like GetReplicaRead() and SetReplicaRead().

	// allowInSubqToJoinAndAgg can be set to false to forbid rewriting the semi join to inner join with agg.
	allowInSubqToJoinAndAgg bool

	// preferRangeScan allows optimizer to always prefer range scan over table scan.
	preferRangeScan bool

	// EnableIndexMerge enables the generation of IndexMergePath.
	enableIndexMerge bool

	// replicaRead is used for reading data from replicas, only follower is supported at this time.
	replicaRead kv.ReplicaReadType
	// ReplicaClosestReadThreshold is the minimum response body size that a cop request should be sent to the closest replica.
	// this variable only take effect when `tidb_follower_read` = 'closest-adaptive'
	ReplicaClosestReadThreshold int64

	// IsolationReadEngines is used to isolation read, tidb only read from the stores whose engine type is in the engines.
	IsolationReadEngines map[kv.StoreType]struct{}

	mppVersion kv.MppVersion

	mppExchangeCompressionMode kv.ExchangeCompressionMode

	PlannerSelectBlockAsName atomic.Pointer[[]ast.HintTable]

	// LockWaitTimeout is the duration waiting for pessimistic lock in milliseconds
	LockWaitTimeout int64

	// MetricSchemaStep indicates the step when query metric schema.
	MetricSchemaStep int64

	// CDCWriteSource indicates the following data is written by TiCDC if it is not 0.
	CDCWriteSource uint64

	// MetricSchemaRangeDuration indicates the step when query metric schema.
	MetricSchemaRangeDuration int64

	// Some data of cluster-level memory tables will be retrieved many times in different inspection rules,
	// and the cost of retrieving some data is expensive. We use the `TableSnapshot` to cache those data
	// and obtain them lazily, and provide a consistent view of inspection tables for each inspection rules.
	// All cached snapshots will be released at the end of retrieving
	InspectionTableCache map[string]TableSnapshot

	// RowEncoder is reused in session for encode row data.
	RowEncoder rowcodec.Encoder

	// SequenceState cache all sequence's latest value accessed by lastval() builtins. It's a session scoped
	// variable, and all public methods of SequenceState are currently-safe.
	SequenceState *SequenceState

	// WindowingUseHighPrecision determines whether to compute window operations without loss of precision.
	// see https://dev.mysql.com/doc/refman/8.0/en/window-function-optimization.html for more details.
	WindowingUseHighPrecision bool

	// FoundInPlanCache indicates whether this statement was found in plan cache.
	FoundInPlanCache bool
	// PrevFoundInPlanCache indicates whether the last statement was found in plan cache.
	PrevFoundInPlanCache bool

	// FoundInBinding indicates whether the execution plan is matched with the hints in the binding.
	FoundInBinding bool
	// PrevFoundInBinding indicates whether the last execution plan is matched with the hints in the binding.
	PrevFoundInBinding bool

	// OptimizerUseInvisibleIndexes indicates whether optimizer can use invisible index
	OptimizerUseInvisibleIndexes bool

	// SelectLimit limits the max counts of select statement's output
	SelectLimit uint64

	// EnableClusteredIndex indicates whether to enable clustered index when creating a new table.
	EnableClusteredIndex ClusteredIndexDefMode

	// EnableGlobalIndex indicates whether we could create an global index on a partition table or not.
	EnableGlobalIndex bool

	// PresumeKeyNotExists indicates lazy existence checking is enabled.
	PresumeKeyNotExists bool

	// EnableParallelApply indicates that thether to use parallel apply.
	EnableParallelApply bool

	// EnableRedactLog indicates that whether redact log. Possible values are 'OFF', 'ON', 'MARKER'.
	EnableRedactLog string

	// ShardAllocateStep indicates the max size of continuous rowid shard in one transaction.
	ShardAllocateStep int64

	// LastTxnInfo keeps track the info of last committed transaction.
	LastTxnInfo string

	// LastQueryInfo keeps track the info of last query.
	LastQueryInfo sessionstates.QueryInfo

	// LastDDLInfo keeps track the info of last DDL.
	LastDDLInfo sessionstates.LastDDLInfo

	// PartitionPruneMode indicates how and when to prune partitions.
	PartitionPruneMode atomic2.String

	// TxnScope indicates the scope of the transactions. It should be `global` or equal to the value of key `zone` in config.Labels.
	TxnScope kv.TxnScopeVar

	// EnabledRateLimitAction indicates whether enabled ratelimit action during coprocessor
	EnabledRateLimitAction bool

	// EnableAsyncCommit indicates whether to enable the async commit feature.
	EnableAsyncCommit bool

	// Enable1PC indicates whether to enable the one-phase commit feature.
	Enable1PC bool

	// GuaranteeLinearizability indicates whether to guarantee linearizability
	GuaranteeLinearizability bool

	// AnalyzeVersion indicates how TiDB collect and use analyzed statistics.
	AnalyzeVersion int

	// DisableHashJoin indicates whether to disable hash join.
	DisableHashJoin bool

	// EnableHistoricalStats indicates whether to enable historical statistics.
	EnableHistoricalStats bool

	// EnableIndexMergeJoin indicates whether to enable index merge join.
	EnableIndexMergeJoin bool

	// TrackAggregateMemoryUsage indicates whether to track the memory usage of aggregate function.
	TrackAggregateMemoryUsage bool

	// TiDBEnableExchangePartition indicates whether to enable exchange partition
	TiDBEnableExchangePartition bool

	// AllowFallbackToTiKV indicates the engine types whose unavailability triggers fallback to TiKV.
	// Now we only support TiFlash.
	AllowFallbackToTiKV map[kv.StoreType]struct{}

	// CTEMaxRecursionDepth indicates The common table expression (CTE) maximum recursion depth.
	// see https://dev.mysql.com/doc/refman/8.0/en/server-system-variables.html#sysvar_cte_max_recursion_depth
	CTEMaxRecursionDepth int

	// The temporary table size threshold, which is different from MySQL. See https://github.com/pingcap/tidb/issues/28691.
	TMPTableSize int64

	// EnableStableResultMode if stabilize query results.
	EnableStableResultMode bool

	// EnablePseudoForOutdatedStats if using pseudo for outdated stats
	EnablePseudoForOutdatedStats bool

	// RegardNULLAsPoint if regard NULL as Point
	RegardNULLAsPoint bool

	// LocalTemporaryTables is *infoschema.LocalTemporaryTables, use interface to avoid circle dependency.
	// It's nil if there is no local temporary table.
	LocalTemporaryTables any

	// TemporaryTableData stores committed kv values for temporary table for current session.
	TemporaryTableData TemporaryTableData

	// MPPStoreFailTTL indicates the duration that protect TiDB from sending task to a new recovered TiFlash.
	MPPStoreFailTTL string

	// ReadStaleness indicates the staleness duration for the following query
	ReadStaleness time.Duration

	// cachedStmtCtx is used to optimze the object allocation.
	cachedStmtCtx [2]stmtctx.StatementContext

	// Rng stores the rand_seed1 and rand_seed2 for Rand() function
	Rng *mathutil.MysqlRng

	// EnablePaging indicates whether enable paging in coprocessor requests.
	EnablePaging bool

	// EnableLegacyInstanceScope says if SET SESSION can be used to set an instance
	// scope variable. The default is TRUE.
	EnableLegacyInstanceScope bool

	// ReadConsistency indicates the read consistency requirement.
	ReadConsistency ReadConsistencyLevel

	// StatsLoadSyncWait indicates how long to wait for stats load before timeout.
	StatsLoadSyncWait int64

	// EnableParallelHashaggSpill indicates if parallel hash agg could spill.
	EnableParallelHashaggSpill bool

	// SysdateIsNow indicates whether Sysdate is an alias of Now function
	SysdateIsNow bool
	// EnableMutationChecker indicates whether to check data consistency for mutations
	EnableMutationChecker bool
	// AssertionLevel controls how strict the assertions on data mutations should be.
	AssertionLevel AssertionLevel
	// IgnorePreparedCacheCloseStmt controls if ignore the close-stmt command for prepared statement.
	IgnorePreparedCacheCloseStmt bool
	// EnableNewCostInterface is a internal switch to indicates whether to use the new cost calculation interface.
	EnableNewCostInterface bool
	// CostModelVersion is a internal switch to indicates the Cost Model Version.
	CostModelVersion int
	// IndexJoinDoubleReadPenaltyCostRate indicates whether to add some penalty cost to IndexJoin and how much of it.
	IndexJoinDoubleReadPenaltyCostRate float64

	// BatchPendingTiFlashCount shows the threshold of pending TiFlash tables when batch adding.
	BatchPendingTiFlashCount int
	// RcWriteCheckTS indicates whether some special write statements don't get latest tso from PD at RC
	RcWriteCheckTS bool
	// RemoveOrderbyInSubquery indicates whether to remove ORDER BY in subquery.
	RemoveOrderbyInSubquery bool
	// NonTransactionalIgnoreError indicates whether to ignore error in non-transactional statements.
	// When set to false, returns immediately when it meets the first error.
	NonTransactionalIgnoreError bool

	// MaxAllowedPacket indicates the maximum size of a packet for the MySQL protocol.
	MaxAllowedPacket uint64

	// TiFlash related optimization, only for MPP.
	TiFlashFineGrainedShuffleStreamCount int64
	TiFlashFineGrainedShuffleBatchSize   uint64

	// RequestSourceType is the type of inner request.
	RequestSourceType string
	// ExplicitRequestSourceType is the type of origin external request.
	ExplicitRequestSourceType string

	// MemoryDebugModeMinHeapInUse indicated the minimum heapInUse threshold that triggers the memoryDebugMode.
	MemoryDebugModeMinHeapInUse int64
	// MemoryDebugModeAlarmRatio indicated the allowable bias ratio of memory tracking accuracy check.
	// When `(memory trakced by tidb) * (1+MemoryDebugModeAlarmRatio) < actual heapInUse`, an alarm log will be recorded.
	MemoryDebugModeAlarmRatio int64

	// EnableAnalyzeSnapshot indicates whether to read data on snapshot when collecting statistics.
	// When it is false, ANALYZE reads the latest data.
	// When it is true, ANALYZE reads data on the snapshot at the beginning of ANALYZE.
	EnableAnalyzeSnapshot bool

	// DefaultStrMatchSelectivity adjust the estimation strategy for string matching expressions that can't be estimated by building into range.
	// when > 0: it's the selectivity for the expression.
	// when = 0: try to use TopN to evaluate the like expression to estimate the selectivity.
	DefaultStrMatchSelectivity float64

	// TiFlashFastScan indicates whether use fast scan in TiFlash
	TiFlashFastScan bool

	// PrimaryKeyRequired indicates if sql_require_primary_key sysvar is set
	PrimaryKeyRequired bool

	// EnablePreparedPlanCache indicates whether to enable prepared plan cache.
	EnablePreparedPlanCache bool

	// PreparedPlanCacheSize controls the size of prepared plan cache.
	PreparedPlanCacheSize uint64

	// PreparedPlanCacheMonitor indicates whether to enable prepared plan cache monitor.
	EnablePreparedPlanCacheMemoryMonitor bool

	// EnablePlanCacheForParamLimit controls whether the prepare statement with parameterized limit can be cached
	EnablePlanCacheForParamLimit bool

	// EnablePlanCacheForSubquery controls whether the prepare statement with sub query can be cached
	EnablePlanCacheForSubquery bool

	// EnableNonPreparedPlanCache indicates whether to enable non-prepared plan cache.
	EnableNonPreparedPlanCache bool

	// EnableNonPreparedPlanCacheForDML indicates whether to enable non-prepared plan cache for DML statements.
	EnableNonPreparedPlanCacheForDML bool

	// EnableFuzzyBinding indicates whether to enable fuzzy binding.
	EnableFuzzyBinding bool

	// PlanCacheInvalidationOnFreshStats controls if plan cache will be invalidated automatically when
	// related stats are analyzed after the plan cache is generated.
	PlanCacheInvalidationOnFreshStats bool

	// NonPreparedPlanCacheSize controls the size of non-prepared plan cache.
	NonPreparedPlanCacheSize uint64

	// PlanCacheMaxPlanSize controls the maximum size of a plan that can be cached.
	PlanCacheMaxPlanSize uint64

	// SessionPlanCacheSize controls the size of session plan cache.
	SessionPlanCacheSize uint64

	// ConstraintCheckInPlacePessimistic controls whether to skip the locking of some keys in pessimistic transactions.
	// Postpone the conflict check and constraint check to prewrite or later pessimistic locking requests.
	ConstraintCheckInPlacePessimistic bool

	// EnableTiFlashReadForWriteStmt indicates whether to enable TiFlash to read for write statements.
	EnableTiFlashReadForWriteStmt bool

	// EnableUnsafeSubstitute indicates whether to enable generate column takes unsafe substitute.
	EnableUnsafeSubstitute bool

	// ForeignKeyChecks indicates whether to enable foreign key constraint check.
	ForeignKeyChecks bool

	// RangeMaxSize is the max memory limit for ranges. When the optimizer estimates that the memory usage of complete
	// ranges would exceed the limit, it chooses less accurate ranges such as full range. 0 indicates that there is no
	// memory limit for ranges.
	RangeMaxSize int64

	// LastPlanReplayerToken indicates the last plan replayer token
	LastPlanReplayerToken string

	// InPlanReplayer means we are now executing a statement for a PLAN REPLAYER SQL.
	// Note that PLAN REPLAYER CAPTURE is not included here.
	InPlanReplayer bool

	// AnalyzePartitionConcurrency indicates concurrency for partitions in Analyze
	AnalyzePartitionConcurrency int
	// AnalyzePartitionMergeConcurrency indicates concurrency for merging partition stats
	AnalyzePartitionMergeConcurrency int

	// EnableAsyncMergeGlobalStats indicates whether to enable async merge global stats
	EnableAsyncMergeGlobalStats bool

	// EnableExternalTSRead indicates whether to enable read through external ts
	EnableExternalTSRead bool

	HookContext

	// MemTracker indicates the memory tracker of current session.
	MemTracker *memory.Tracker
	// MemDBDBFootprint tracks the memory footprint of memdb, and is attached to `MemTracker`
	MemDBFootprint *memory.Tracker
	DiskTracker    *memory.Tracker

	// OptPrefixIndexSingleScan indicates whether to do some optimizations to avoid double scan for prefix index.
	// When set to true, `col is (not) null`(`col` is index prefix column) is regarded as index filter rather than table filter.
	OptPrefixIndexSingleScan bool

	// chunkPool Several chunks and columns are cached
	chunkPool chunk.Allocator
	// EnableReuseChunk indicates  request chunk whether use chunk alloc
	EnableReuseChunk bool

	// EnableAdvancedJoinHint indicates whether the join method hint is compatible with join order hint.
	EnableAdvancedJoinHint bool

	// preuseChunkAlloc indicates whether pre statement use chunk alloc
	// like select @@last_sql_use_alloc
	preUseChunkAlloc bool

	// EnablePlanReplayerCapture indicates whether enabled plan replayer capture
	EnablePlanReplayerCapture bool

	// EnablePlanReplayedContinuesCapture indicates whether enabled plan replayer continues capture
	EnablePlanReplayedContinuesCapture bool

	// PlanReplayerFinishedTaskKey used to record the finished plan replayer task key in order not to record the
	// duplicate task in plan replayer continues capture
	PlanReplayerFinishedTaskKey map[replayer.PlanReplayerTaskKey]struct{}

	// StoreBatchSize indicates the batch size limit of store batch, set this field to 0 to disable store batch.
	StoreBatchSize int

	// shardRand is used by TxnCtx, for the GetCurrentShard() method.
	shardRand *rand.Rand

	// Resource group name
	// NOTE: all statement relate opeartion should use StmtCtx.ResourceGroupName instead.
	ResourceGroupName string

	// PessimisticTransactionFairLocking controls whether fair locking for pessimistic transaction
	// is enabled.
	PessimisticTransactionFairLocking bool

	// EnableINLJoinInnerMultiPattern indicates whether enable multi pattern for index join inner side
	// For now it is not public to user
	EnableINLJoinInnerMultiPattern bool

	// Enable late materialization: push down some selection condition to tablescan.
	EnableLateMaterialization bool

	// EnableRowLevelChecksum indicates whether row level checksum is enabled.
	EnableRowLevelChecksum bool

	// TiFlashComputeDispatchPolicy indicates how to dipatch task to tiflash_compute nodes.
	// Only for disaggregated-tiflash mode.
	TiFlashComputeDispatchPolicy tiflashcompute.DispatchPolicy

	// SlowTxnThreshold is the threshold of slow transaction logs
	SlowTxnThreshold uint64

	// LoadBasedReplicaReadThreshold is the threshold for the estimated wait duration of a store.
	// If exceeding the threshold, try other stores using replica read.
	LoadBasedReplicaReadThreshold time.Duration

	// OptOrderingIdxSelThresh is the threshold for optimizer to consider the ordering index.
	// If there exists an index whose estimated selectivity is smaller than this threshold, the optimizer won't
	// use the ExpectedCnt to adjust the estimated row count for index scan.
	OptOrderingIdxSelThresh float64

	// OptOrderingIdxSelRatio is the ratio for optimizer to determine when qualified rows from filtering outside
	// of the index will be found during the scan of an ordering index.
	// If all filtering is applied as matching on the ordering index, this ratio will have no impact.
	// Value < 0 disables this enhancement.
	// Value 0 will estimate row(s) found immediately.
	// 0 > value <= 1 applies that percentage as the estimate when rows are found. For example 0.1 = 10%.
	OptOrderingIdxSelRatio float64

	// EnableMPPSharedCTEExecution indicates whether we enable the shared CTE execution strategy on MPP side.
	EnableMPPSharedCTEExecution bool

	// OptimizerFixControl control some details of the optimizer behavior through the tidb_opt_fix_control variable.
	OptimizerFixControl map[uint64]string

	// FastCheckTable is used to control whether fast check table is enabled.
	FastCheckTable bool

	// HypoIndexes are for the Index Advisor.
	HypoIndexes map[string]map[string]map[string]*model.IndexInfo // dbName -> tblName -> idxName -> idxInfo

	// TiFlashReplicaRead indicates the policy of TiFlash node selection when the query needs the TiFlash engine.
	TiFlashReplicaRead tiflash.ReplicaRead

	// HypoTiFlashReplicas are for the Index Advisor.
	HypoTiFlashReplicas map[string]map[string]struct{} // dbName -> tblName -> whether to have replicas

	// Runtime Filter Group
	// Runtime filter type: only support IN or MIN_MAX now.
	// Runtime filter type can take multiple values at the same time.
	runtimeFilterTypes []RuntimeFilterType
	// Runtime filter mode: only support OFF, LOCAL now
	runtimeFilterMode RuntimeFilterMode

	// Whether to lock duplicate keys in INSERT IGNORE and REPLACE statements,
	// or unchanged unique keys in UPDATE statements, see PR #42210 and #42713
	LockUnchangedKeys bool

	// AnalyzeSkipColumnTypes indicates the column types whose statistics would not be collected when executing the ANALYZE command.
	AnalyzeSkipColumnTypes map[string]struct{}

	// SkipMissingPartitionStats controls how to handle missing partition stats when merging partition stats to global stats.
	// When set to true, skip missing partition stats and continue to merge other partition stats to global stats.
	// When set to false, give up merging partition stats to global stats.
	SkipMissingPartitionStats bool

	// SessionAlias is the identifier of the session
	SessionAlias string

	// OptObjective indicates whether the optimizer should be more stable, predictable or more aggressive.
	// For now, the possible values and corresponding behaviors are:
	// OptObjectiveModerate: The default value. The optimizer considers the real-time stats (real-time row count, modify count).
	// OptObjectiveDeterminate: The optimizer doesn't consider the real-time stats.
	OptObjective string

	CompressionAlgorithm int
	CompressionLevel     int

	// TxnEntrySizeLimit indicates indicates the max size of a entry in membuf. The default limit (from config) will be
	// overwritten if this value is not 0.
	TxnEntrySizeLimit uint64

	// DivPrecisionIncrement indicates the number of digits by which to increase the scale of the result
	// of division operations performed with the / operator.
	DivPrecisionIncrement int

<<<<<<< HEAD
	// allowed when tikv disk full happened.
	DiskFullOpt kvrpcpb.DiskFullOpt
=======
	// GroupConcatMaxLen represents the maximum length of the result of GROUP_CONCAT.
	GroupConcatMaxLen uint64
>>>>>>> 7a20e439
}

// GetOptimizerFixControlMap returns the specified value of the optimizer fix control.
func (s *SessionVars) GetOptimizerFixControlMap() map[uint64]string {
	return s.OptimizerFixControl
}

// planReplayerSessionFinishedTaskKeyLen is used to control the max size for the finished plan replayer task key in session
// in order to control the used memory
const planReplayerSessionFinishedTaskKeyLen = 128

// AddPlanReplayerFinishedTaskKey record finished task key in session
func (s *SessionVars) AddPlanReplayerFinishedTaskKey(key replayer.PlanReplayerTaskKey) {
	if len(s.PlanReplayerFinishedTaskKey) >= planReplayerSessionFinishedTaskKeyLen {
		s.initializePlanReplayerFinishedTaskKey()
	}
	s.PlanReplayerFinishedTaskKey[key] = struct{}{}
}

func (s *SessionVars) initializePlanReplayerFinishedTaskKey() {
	s.PlanReplayerFinishedTaskKey = make(map[replayer.PlanReplayerTaskKey]struct{}, planReplayerSessionFinishedTaskKeyLen)
}

// CheckPlanReplayerFinishedTaskKey check whether the key exists
func (s *SessionVars) CheckPlanReplayerFinishedTaskKey(key replayer.PlanReplayerTaskKey) bool {
	if s.PlanReplayerFinishedTaskKey == nil {
		s.initializePlanReplayerFinishedTaskKey()
		return false
	}
	_, ok := s.PlanReplayerFinishedTaskKey[key]
	return ok
}

// IsPlanReplayerCaptureEnabled indicates whether capture or continues capture enabled
func (s *SessionVars) IsPlanReplayerCaptureEnabled() bool {
	return s.EnablePlanReplayerCapture || s.EnablePlanReplayedContinuesCapture
}

// GetChunkAllocator returns a vaid chunk allocator.
func (s *SessionVars) GetChunkAllocator() chunk.Allocator {
	if s.chunkPool == nil {
		return chunk.NewEmptyAllocator()
	}

	return s.chunkPool
}

// ExchangeChunkStatus give the status to preUseChunkAlloc
func (s *SessionVars) ExchangeChunkStatus() {
	s.preUseChunkAlloc = s.GetUseChunkAlloc()
}

// GetUseChunkAlloc return useChunkAlloc status
func (s *SessionVars) GetUseChunkAlloc() bool {
	return s.StmtCtx.GetUseChunkAllocStatus()
}

// SetAlloc Attempt to set the buffer pool address
func (s *SessionVars) SetAlloc(alloc chunk.Allocator) {
	if !s.EnableReuseChunk {
		s.chunkPool = nil
		return
	}
	if alloc == nil {
		s.chunkPool = nil
		return
	}
	s.chunkPool = chunk.NewReuseHookAllocator(
		chunk.NewSyncAllocator(alloc),
		func() {
			s.StmtCtx.SetUseChunkAlloc()
		},
	)
}

// IsAllocValid check if chunk reuse is enable or chunkPool is inused.
func (s *SessionVars) IsAllocValid() bool {
	if !s.EnableReuseChunk {
		return false
	}
	return s.chunkPool != nil
}

// ClearAlloc indicates stop reuse chunk. If `hasErr` is true, it'll also recreate the `alloc` in parameter.
func (s *SessionVars) ClearAlloc(alloc *chunk.Allocator, hasErr bool) {
	if !hasErr {
		s.chunkPool = nil
		return
	}

	s.chunkPool = nil
	*alloc = chunk.NewAllocator()
}

// GetPreparedStmtByName returns the prepared statement specified by stmtName.
func (s *SessionVars) GetPreparedStmtByName(stmtName string) (any, error) {
	stmtID, ok := s.PreparedStmtNameToID[stmtName]
	if !ok {
		return nil, plannererrors.ErrStmtNotFound
	}
	return s.GetPreparedStmtByID(stmtID)
}

// GetPreparedStmtByID returns the prepared statement specified by stmtID.
func (s *SessionVars) GetPreparedStmtByID(stmtID uint32) (any, error) {
	stmt, ok := s.PreparedStmts[stmtID]
	if !ok {
		return nil, plannererrors.ErrStmtNotFound
	}
	return stmt, nil
}

// InitStatementContext initializes a StatementContext, the object is reused to reduce allocation.
func (s *SessionVars) InitStatementContext() *stmtctx.StatementContext {
	sc := &s.cachedStmtCtx[0]
	if sc == s.StmtCtx {
		sc = &s.cachedStmtCtx[1]
	}
	if s.RefCountOfStmtCtx.TryFreeze() {
		sc.Reset()
		s.RefCountOfStmtCtx.UnFreeze()
	} else {
		sc = stmtctx.NewStmtCtx()
	}
	return sc
}

// IsMPPAllowed returns whether mpp execution is allowed.
func (s *SessionVars) IsMPPAllowed() bool {
	return s.allowMPPExecution
}

// IsTiFlashCopBanned returns whether cop execution is allowed.
func (s *SessionVars) IsTiFlashCopBanned() bool {
	return !s.allowTiFlashCop
}

// IsMPPEnforced returns whether mpp execution is enforced.
func (s *SessionVars) IsMPPEnforced() bool {
	return s.allowMPPExecution && s.enforceMPPExecution
}

// ChooseMppVersion indicates the mpp-version used to build mpp plan, if mpp-version is unspecified, use the latest version.
func (s *SessionVars) ChooseMppVersion() kv.MppVersion {
	if s.mppVersion == kv.MppVersionUnspecified {
		return kv.GetNewestMppVersion()
	}
	return s.mppVersion
}

// ChooseMppExchangeCompressionMode indicates the data compression method in mpp exchange operator
func (s *SessionVars) ChooseMppExchangeCompressionMode() kv.ExchangeCompressionMode {
	if s.mppExchangeCompressionMode == kv.ExchangeCompressionModeUnspecified {
		// If unspecified, use recommended mode
		return kv.RecommendedExchangeCompressionMode
	}
	return s.mppExchangeCompressionMode
}

// RaiseWarningWhenMPPEnforced will raise a warning when mpp mode is enforced and executing explain statement.
// TODO: Confirm whether this function will be inlined and
// omit the overhead of string construction when calling with false condition.
func (s *SessionVars) RaiseWarningWhenMPPEnforced(warning string) {
	if !s.IsMPPEnforced() {
		return
	}
	if s.StmtCtx.InExplainStmt {
		s.StmtCtx.AppendWarning(errors.NewNoStackError(warning))
	} else {
		s.StmtCtx.AppendExtraWarning(errors.NewNoStackError(warning))
	}
}

// CheckAndGetTxnScope will return the transaction scope we should use in the current session.
func (s *SessionVars) CheckAndGetTxnScope() string {
	if s.InRestrictedSQL || !EnableLocalTxn.Load() {
		return kv.GlobalTxnScope
	}
	if s.TxnScope.GetVarValue() == kv.LocalTxnScope {
		return s.TxnScope.GetTxnScope()
	}
	return kv.GlobalTxnScope
}

// IsDynamicPartitionPruneEnabled indicates whether dynamic partition prune enabled
// Note that: IsDynamicPartitionPruneEnabled only indicates whether dynamic partition prune mode is enabled according to
// session variable, it isn't guaranteed to be used during query due to other conditions checking.
func (s *SessionVars) IsDynamicPartitionPruneEnabled() bool {
	return PartitionPruneMode(s.PartitionPruneMode.Load()) == Dynamic
}

// IsRowLevelChecksumEnabled indicates whether row level checksum is enabled for current session, that is
// tidb_enable_row_level_checksum is on and tidb_row_format_version is 2 and it's not a internal session.
func (s *SessionVars) IsRowLevelChecksumEnabled() bool {
	return s.EnableRowLevelChecksum && s.RowEncoder.Enable && !s.InRestrictedSQL
}

// BuildParserConfig generate parser.ParserConfig for initial parser
func (s *SessionVars) BuildParserConfig() parser.ParserConfig {
	return parser.ParserConfig{
		EnableWindowFunction:        s.EnableWindowFunction,
		EnableStrictDoubleTypeCheck: s.EnableStrictDoubleTypeCheck,
		SkipPositionRecording:       true,
	}
}

// AllocNewPlanID alloc new ID
func (s *SessionVars) AllocNewPlanID() int {
	return int(s.PlanID.Add(1))
}

const (
	// PlacementModeStrict indicates all placement operations should be checked strictly in ddl
	PlacementModeStrict string = "STRICT"
	// PlacementModeIgnore indicates ignore all placement operations in ddl
	PlacementModeIgnore string = "IGNORE"
)

// PartitionPruneMode presents the prune mode used.
type PartitionPruneMode string

const (
	// Static indicates only prune at plan phase.
	Static PartitionPruneMode = "static"
	// Dynamic indicates only prune at execute phase.
	Dynamic PartitionPruneMode = "dynamic"

	// Don't use out-of-date mode.

	// StaticOnly is out-of-date.
	StaticOnly PartitionPruneMode = "static-only"
	// DynamicOnly is out-of-date.
	DynamicOnly PartitionPruneMode = "dynamic-only"
	// StaticButPrepareDynamic is out-of-date.
	StaticButPrepareDynamic PartitionPruneMode = "static-collect-dynamic"
)

// Valid indicate PruneMode is validated.
func (p PartitionPruneMode) Valid() bool {
	switch p {
	case Static, Dynamic, StaticOnly, DynamicOnly:
		return true
	default:
		return false
	}
}

// Update updates out-of-date PruneMode.
func (p PartitionPruneMode) Update() PartitionPruneMode {
	switch p {
	case StaticOnly, StaticButPrepareDynamic:
		return Static
	case DynamicOnly:
		return Dynamic
	default:
		return p
	}
}

// PlanCacheParamList stores the parameters for plan cache.
// Use attached methods to access or modify parameter values instead of accessing them directly.
type PlanCacheParamList struct {
	paramValues     []types.Datum
	forNonPrepCache bool
}

// NewPlanCacheParamList creates a new PlanCacheParams.
func NewPlanCacheParamList() *PlanCacheParamList {
	p := &PlanCacheParamList{paramValues: make([]types.Datum, 0, 8)}
	p.Reset()
	return p
}

// Reset resets the PlanCacheParams.
func (p *PlanCacheParamList) Reset() {
	p.paramValues = p.paramValues[:0]
	p.forNonPrepCache = false
}

// String implements the fmt.Stringer interface.
func (p *PlanCacheParamList) String() string {
	if p == nil || len(p.paramValues) == 0 ||
		p.forNonPrepCache { // hide non-prep parameter values by default
		return ""
	}
	return " [arguments: " + types.DatumsToStrNoErr(p.paramValues) + "]"
}

// Append appends a parameter value to the PlanCacheParams.
func (p *PlanCacheParamList) Append(vs ...types.Datum) {
	p.paramValues = append(p.paramValues, vs...)
}

// SetForNonPrepCache sets the flag forNonPrepCache.
func (p *PlanCacheParamList) SetForNonPrepCache(flag bool) {
	p.forNonPrepCache = flag
}

// GetParamValue returns the value of the parameter at the specified index.
func (p *PlanCacheParamList) GetParamValue(idx int) types.Datum {
	return p.paramValues[idx]
}

// AllParamValues returns all parameter values.
func (p *PlanCacheParamList) AllParamValues() []types.Datum {
	return p.paramValues
}

// ConnectionInfo presents the connection information, which is mainly used by audit logs.
type ConnectionInfo struct {
	ConnectionID      uint64
	ConnectionType    string
	Host              string
	ClientIP          string
	ClientPort        string
	ServerID          int
	ServerIP          string
	ServerPort        int
	Duration          float64
	User              string
	ServerOSLoginUser string
	OSVersion         string
	ClientVersion     string
	ServerVersion     string
	SSLVersion        string
	PID               int
	DB                string
	AuthMethod        string
	Attributes        map[string]string
}

const (
	// ConnTypeSocket indicates socket without TLS.
	ConnTypeSocket string = "TCP"
	// ConnTypeUnixSocket indicates Unix Socket.
	ConnTypeUnixSocket string = "UnixSocket"
	// ConnTypeTLS indicates socket with TLS.
	ConnTypeTLS string = "SSL/TLS"
)

// IsSecureTransport checks whether the connection is secure.
func (connInfo *ConnectionInfo) IsSecureTransport() bool {
	switch connInfo.ConnectionType {
	case ConnTypeUnixSocket, ConnTypeTLS:
		return true
	}
	return false
}

// NewSessionVars creates a session vars object.
func NewSessionVars(hctx HookContext) *SessionVars {
	vars := &SessionVars{
		userVars: struct {
			lock   sync.RWMutex
			values map[string]types.Datum
			types  map[string]*types.FieldType
		}{
			values: make(map[string]types.Datum),
			types:  make(map[string]*types.FieldType),
		},
		systems:                       make(map[string]string),
		PreparedStmts:                 make(map[uint32]any),
		PreparedStmtNameToID:          make(map[string]uint32),
		PlanCacheParams:               NewPlanCacheParamList(),
		TxnCtx:                        &TransactionContext{},
		RetryInfo:                     &RetryInfo{},
		ActiveRoles:                   make([]*auth.RoleIdentity, 0, 10),
		AutoIncrementIncrement:        DefAutoIncrementIncrement,
		AutoIncrementOffset:           DefAutoIncrementOffset,
		StmtCtx:                       stmtctx.NewStmtCtx(),
		AllowAggPushDown:              false,
		AllowCartesianBCJ:             DefOptCartesianBCJ,
		MPPOuterJoinFixedBuildSide:    DefOptMPPOuterJoinFixedBuildSide,
		BroadcastJoinThresholdSize:    DefBroadcastJoinThresholdSize,
		BroadcastJoinThresholdCount:   DefBroadcastJoinThresholdSize,
		OptimizerSelectivityLevel:     DefTiDBOptimizerSelectivityLevel,
		EnableOuterJoinReorder:        DefTiDBEnableOuterJoinReorder,
		RetryLimit:                    DefTiDBRetryLimit,
		DisableTxnAutoRetry:           DefTiDBDisableTxnAutoRetry,
		DDLReorgPriority:              kv.PriorityLow,
		allowInSubqToJoinAndAgg:       DefOptInSubqToJoinAndAgg,
		preferRangeScan:               DefOptPreferRangeScan,
		EnableCorrelationAdjustment:   DefOptEnableCorrelationAdjustment,
		LimitPushDownThreshold:        DefOptLimitPushDownThreshold,
		CorrelationThreshold:          DefOptCorrelationThreshold,
		CorrelationExpFactor:          DefOptCorrelationExpFactor,
		cpuFactor:                     DefOptCPUFactor,
		copCPUFactor:                  DefOptCopCPUFactor,
		CopTiFlashConcurrencyFactor:   DefOptTiFlashConcurrencyFactor,
		networkFactor:                 DefOptNetworkFactor,
		scanFactor:                    DefOptScanFactor,
		descScanFactor:                DefOptDescScanFactor,
		seekFactor:                    DefOptSeekFactor,
		memoryFactor:                  DefOptMemoryFactor,
		diskFactor:                    DefOptDiskFactor,
		concurrencyFactor:             DefOptConcurrencyFactor,
		enableForceInlineCTE:          DefOptForceInlineCTE,
		EnableVectorizedExpression:    DefEnableVectorizedExpression,
		CommandValue:                  uint32(mysql.ComSleep),
		TiDBOptJoinReorderThreshold:   DefTiDBOptJoinReorderThreshold,
		SlowQueryFile:                 config.GetGlobalConfig().Log.SlowQueryFile,
		WaitSplitRegionFinish:         DefTiDBWaitSplitRegionFinish,
		WaitSplitRegionTimeout:        DefWaitSplitRegionTimeout,
		enableIndexMerge:              DefTiDBEnableIndexMerge,
		NoopFuncsMode:                 TiDBOptOnOffWarn(DefTiDBEnableNoopFuncs),
		replicaRead:                   kv.ReplicaReadLeader,
		AllowRemoveAutoInc:            DefTiDBAllowRemoveAutoInc,
		UsePlanBaselines:              DefTiDBUsePlanBaselines,
		EvolvePlanBaselines:           DefTiDBEvolvePlanBaselines,
		EnableExtendedStats:           false,
		IsolationReadEngines:          make(map[kv.StoreType]struct{}),
		LockWaitTimeout:               DefInnodbLockWaitTimeout * 1000,
		MetricSchemaStep:              DefTiDBMetricSchemaStep,
		MetricSchemaRangeDuration:     DefTiDBMetricSchemaRangeDuration,
		SequenceState:                 NewSequenceState(),
		WindowingUseHighPrecision:     true,
		PrevFoundInPlanCache:          DefTiDBFoundInPlanCache,
		FoundInPlanCache:              DefTiDBFoundInPlanCache,
		PrevFoundInBinding:            DefTiDBFoundInBinding,
		FoundInBinding:                DefTiDBFoundInBinding,
		SelectLimit:                   math.MaxUint64,
		AllowAutoRandExplicitInsert:   DefTiDBAllowAutoRandExplicitInsert,
		EnableClusteredIndex:          DefTiDBEnableClusteredIndex,
		EnableParallelApply:           DefTiDBEnableParallelApply,
		ShardAllocateStep:             DefTiDBShardAllocateStep,
		PartitionPruneMode:            *atomic2.NewString(DefTiDBPartitionPruneMode),
		TxnScope:                      kv.NewDefaultTxnScopeVar(),
		EnabledRateLimitAction:        DefTiDBEnableRateLimitAction,
		EnableAsyncCommit:             DefTiDBEnableAsyncCommit,
		Enable1PC:                     DefTiDBEnable1PC,
		GuaranteeLinearizability:      DefTiDBGuaranteeLinearizability,
		AnalyzeVersion:                DefTiDBAnalyzeVersion,
		EnableIndexMergeJoin:          DefTiDBEnableIndexMergeJoin,
		AllowFallbackToTiKV:           make(map[kv.StoreType]struct{}),
		CTEMaxRecursionDepth:          DefCTEMaxRecursionDepth,
		TMPTableSize:                  DefTiDBTmpTableMaxSize,
		MPPStoreFailTTL:               DefTiDBMPPStoreFailTTL,
		Rng:                           mathutil.NewWithTime(),
		StatsLoadSyncWait:             StatsLoadSyncWait.Load(),
		EnableLegacyInstanceScope:     DefEnableLegacyInstanceScope,
		RemoveOrderbyInSubquery:       DefTiDBRemoveOrderbyInSubquery,
		EnableSkewDistinctAgg:         DefTiDBSkewDistinctAgg,
		Enable3StageDistinctAgg:       DefTiDB3StageDistinctAgg,
		MaxAllowedPacket:              DefMaxAllowedPacket,
		TiFlashFastScan:               DefTiFlashFastScan,
		EnableTiFlashReadForWriteStmt: true,
		ForeignKeyChecks:              DefTiDBForeignKeyChecks,
		HookContext:                   hctx,
		EnableReuseChunk:              DefTiDBEnableReusechunk,
		preUseChunkAlloc:              DefTiDBUseAlloc,
		chunkPool:                     nil,
		mppExchangeCompressionMode:    DefaultExchangeCompressionMode,
		mppVersion:                    kv.MppVersionUnspecified,
		EnableLateMaterialization:     DefTiDBOptEnableLateMaterialization,
		TiFlashComputeDispatchPolicy:  tiflashcompute.DispatchPolicyConsistentHash,
		ResourceGroupName:             resourcegroup.DefaultResourceGroupName,
		DefaultCollationForUTF8MB4:    mysql.DefaultCollationName,
		GroupConcatMaxLen:             DefGroupConcatMaxLen,
	}
	vars.status.Store(uint32(mysql.ServerStatusAutocommit))
	vars.StmtCtx.ResourceGroupName = resourcegroup.DefaultResourceGroupName
	vars.KVVars = tikvstore.NewVariables(&vars.SQLKiller.Signal)
	vars.Concurrency = Concurrency{
		indexLookupConcurrency:            DefIndexLookupConcurrency,
		indexSerialScanConcurrency:        DefIndexSerialScanConcurrency,
		indexLookupJoinConcurrency:        DefIndexLookupJoinConcurrency,
		hashJoinConcurrency:               DefTiDBHashJoinConcurrency,
		projectionConcurrency:             DefTiDBProjectionConcurrency,
		distSQLScanConcurrency:            DefDistSQLScanConcurrency,
		analyzeDistSQLScanConcurrency:     DefAnalyzeDistSQLScanConcurrency,
		hashAggPartialConcurrency:         DefTiDBHashAggPartialConcurrency,
		hashAggFinalConcurrency:           DefTiDBHashAggFinalConcurrency,
		windowConcurrency:                 DefTiDBWindowConcurrency,
		mergeJoinConcurrency:              DefTiDBMergeJoinConcurrency,
		streamAggConcurrency:              DefTiDBStreamAggConcurrency,
		indexMergeIntersectionConcurrency: DefTiDBIndexMergeIntersectionConcurrency,
		ExecutorConcurrency:               DefExecutorConcurrency,
	}
	vars.MemQuota = MemQuota{
		MemQuotaQuery:      DefTiDBMemQuotaQuery,
		MemQuotaApplyCache: DefTiDBMemQuotaApplyCache,
	}
	vars.BatchSize = BatchSize{
		IndexJoinBatchSize: DefIndexJoinBatchSize,
		IndexLookupSize:    DefIndexLookupSize,
		InitChunkSize:      DefInitChunkSize,
		MaxChunkSize:       DefMaxChunkSize,
		MinPagingSize:      DefMinPagingSize,
		MaxPagingSize:      DefMaxPagingSize,
	}
	vars.DMLBatchSize = DefDMLBatchSize
	vars.AllowBatchCop = DefTiDBAllowBatchCop
	vars.allowMPPExecution = DefTiDBAllowMPPExecution
	vars.HashExchangeWithNewCollation = DefTiDBHashExchangeWithNewCollation
	vars.enforceMPPExecution = DefTiDBEnforceMPPExecution
	vars.TiFlashMaxThreads = DefTiFlashMaxThreads
	vars.TiFlashMaxBytesBeforeExternalJoin = DefTiFlashMaxBytesBeforeExternalJoin
	vars.TiFlashMaxBytesBeforeExternalGroupBy = DefTiFlashMaxBytesBeforeExternalGroupBy
	vars.TiFlashMaxBytesBeforeExternalSort = DefTiFlashMaxBytesBeforeExternalSort
	vars.TiFlashMaxQueryMemoryPerNode = DefTiFlashMemQuotaQueryPerNode
	vars.TiFlashQuerySpillRatio = DefTiFlashQuerySpillRatio
	vars.MPPStoreFailTTL = DefTiDBMPPStoreFailTTL
	vars.DiskTracker = disk.NewTracker(memory.LabelForSession, -1)
	vars.MemTracker = memory.NewTracker(memory.LabelForSession, vars.MemQuotaQuery)
	vars.MemTracker.IsRootTrackerOfSess = true
	vars.MemTracker.Killer = &vars.SQLKiller

	for _, engine := range config.GetGlobalConfig().IsolationRead.Engines {
		switch engine {
		case kv.TiFlash.Name():
			vars.IsolationReadEngines[kv.TiFlash] = struct{}{}
		case kv.TiKV.Name():
			vars.IsolationReadEngines[kv.TiKV] = struct{}{}
		case kv.TiDB.Name():
			vars.IsolationReadEngines[kv.TiDB] = struct{}{}
		}
	}
	if !EnableLocalTxn.Load() {
		vars.TxnScope = kv.NewGlobalTxnScopeVar()
	}
	if EnableRowLevelChecksum.Load() {
		vars.EnableRowLevelChecksum = true
	}
	vars.systems[CharacterSetConnection], vars.systems[CollationConnection] = charset.GetDefaultCharsetAndCollate()
	return vars
}

// GetAllowInSubqToJoinAndAgg get AllowInSubqToJoinAndAgg from sql hints and SessionVars.allowInSubqToJoinAndAgg.
func (s *SessionVars) GetAllowInSubqToJoinAndAgg() bool {
	if s.StmtCtx.HasAllowInSubqToJoinAndAggHint {
		return s.StmtCtx.AllowInSubqToJoinAndAgg
	}
	return s.allowInSubqToJoinAndAgg
}

// SetAllowInSubqToJoinAndAgg set SessionVars.allowInSubqToJoinAndAgg.
func (s *SessionVars) SetAllowInSubqToJoinAndAgg(val bool) {
	s.allowInSubqToJoinAndAgg = val
}

// GetAllowPreferRangeScan get preferRangeScan from SessionVars.preferRangeScan.
func (s *SessionVars) GetAllowPreferRangeScan() bool {
	return s.preferRangeScan
}

// SetAllowPreferRangeScan set SessionVars.preferRangeScan.
func (s *SessionVars) SetAllowPreferRangeScan(val bool) {
	s.preferRangeScan = val
}

// GetEnableCascadesPlanner get EnableCascadesPlanner from sql hints and SessionVars.EnableCascadesPlanner.
func (s *SessionVars) GetEnableCascadesPlanner() bool {
	if s.StmtCtx.HasEnableCascadesPlannerHint {
		return s.StmtCtx.EnableCascadesPlanner
	}
	return s.EnableCascadesPlanner
}

// SetEnableCascadesPlanner set SessionVars.EnableCascadesPlanner.
func (s *SessionVars) SetEnableCascadesPlanner(val bool) {
	s.EnableCascadesPlanner = val
}

// GetEnableIndexMerge get EnableIndexMerge from SessionVars.enableIndexMerge.
func (s *SessionVars) GetEnableIndexMerge() bool {
	return s.enableIndexMerge
}

// SetEnableIndexMerge set SessionVars.enableIndexMerge.
func (s *SessionVars) SetEnableIndexMerge(val bool) {
	s.enableIndexMerge = val
}

// GetEnablePseudoForOutdatedStats get EnablePseudoForOutdatedStats from SessionVars.EnablePseudoForOutdatedStats.
func (s *SessionVars) GetEnablePseudoForOutdatedStats() bool {
	return s.EnablePseudoForOutdatedStats
}

// SetEnablePseudoForOutdatedStats set SessionVars.EnablePseudoForOutdatedStats.
func (s *SessionVars) SetEnablePseudoForOutdatedStats(val bool) {
	s.EnablePseudoForOutdatedStats = val
}

// GetReplicaRead get ReplicaRead from sql hints and SessionVars.replicaRead.
func (s *SessionVars) GetReplicaRead() kv.ReplicaReadType {
	if s.StmtCtx.HasReplicaReadHint {
		return kv.ReplicaReadType(s.StmtCtx.ReplicaRead)
	}
	// if closest-adaptive is unavailable, fallback to leader read
	if s.replicaRead == kv.ReplicaReadClosestAdaptive && !IsAdaptiveReplicaReadEnabled() {
		return kv.ReplicaReadLeader
	}
	return s.replicaRead
}

// SetReplicaRead set SessionVars.replicaRead.
func (s *SessionVars) SetReplicaRead(val kv.ReplicaReadType) {
	s.replicaRead = val
}

// IsReplicaReadClosestAdaptive returns whether adaptive closest replica can be enabled.
func (s *SessionVars) IsReplicaReadClosestAdaptive() bool {
	return s.replicaRead == kv.ReplicaReadClosestAdaptive && IsAdaptiveReplicaReadEnabled()
}

// GetWriteStmtBufs get pointer of SessionVars.writeStmtBufs.
func (s *SessionVars) GetWriteStmtBufs() *WriteStmtBufs {
	return &s.writeStmtBufs
}

// GetSplitRegionTimeout gets split region timeout.
func (s *SessionVars) GetSplitRegionTimeout() time.Duration {
	return time.Duration(s.WaitSplitRegionTimeout) * time.Second
}

// GetIsolationReadEngines gets isolation read engines.
func (s *SessionVars) GetIsolationReadEngines() map[kv.StoreType]struct{} {
	return s.IsolationReadEngines
}

// CleanBuffers cleans the temporary bufs
func (s *SessionVars) CleanBuffers() {
	s.GetWriteStmtBufs().clean()
}

// AllocPlanColumnID allocates column id for plan.
func (s *SessionVars) AllocPlanColumnID() int64 {
	return s.PlanColumnID.Add(1)
}

// RegisterScalarSubQ register a scalar sub query into the map. This will be used for EXPLAIN.
func (s *SessionVars) RegisterScalarSubQ(scalarSubQ any) {
	s.MapScalarSubQ = append(s.MapScalarSubQ, scalarSubQ)
}

// GetCharsetInfo gets charset and collation for current context.
// What character set should the server translate a statement to after receiving it?
// For this, the server uses the character_set_connection and collation_connection system variables.
// It converts statements sent by the client from character_set_client to character_set_connection
// (except for string literals that have an introducer such as _latin1 or _utf8).
// collation_connection is important for comparisons of literal strings.
// For comparisons of strings with column values, collation_connection does not matter because columns
// have their own collation, which has a higher collation precedence.
// See https://dev.mysql.com/doc/refman/5.7/en/charset-connection.html
func (s *SessionVars) GetCharsetInfo() (charset, collation string) {
	charset = s.systems[CharacterSetConnection]
	collation = s.systems[CollationConnection]
	return
}

// GetParseParams gets the parse parameters from session variables.
func (s *SessionVars) GetParseParams() []parser.ParseParam {
	chs, coll := s.GetCharsetInfo()
	cli, err := s.GetSessionOrGlobalSystemVar(context.Background(), CharacterSetClient)
	if err != nil {
		cli = ""
	}
	return []parser.ParseParam{
		parser.CharsetConnection(chs),
		parser.CollationConnection(coll),
		parser.CharsetClient(cli),
	}
}

// SetStringUserVar set the value and collation for user defined variable.
func (s *SessionVars) SetStringUserVar(name string, strVal string, collation string) {
	name = strings.ToLower(name)
	if len(collation) > 0 {
		s.SetUserVarVal(name, types.NewCollationStringDatum(stringutil.Copy(strVal), collation))
	} else {
		_, collation = s.GetCharsetInfo()
		s.SetUserVarVal(name, types.NewCollationStringDatum(stringutil.Copy(strVal), collation))
	}
}

// UnsetUserVar unset an user defined variable by name.
func (s *SessionVars) UnsetUserVar(varName string) {
	varName = strings.ToLower(varName)
	s.userVars.lock.Lock()
	defer s.userVars.lock.Unlock()
	delete(s.userVars.values, varName)
	delete(s.userVars.types, varName)
}

// SetLastInsertID saves the last insert id to the session context.
// TODO: we may store the result for last_insert_id sys var later.
func (s *SessionVars) SetLastInsertID(insertID uint64) {
	s.StmtCtx.LastInsertID = insertID
}

// SetStatusFlag sets the session server status variable.
// If on is true sets the flag in session status,
// otherwise removes the flag.
func (s *SessionVars) SetStatusFlag(flag uint16, on bool) {
	if on {
		for {
			status := s.status.Load()
			if status&uint32(flag) == uint32(flag) {
				break
			}
			if s.status.CompareAndSwap(status, status|uint32(flag)) {
				break
			}
		}
		return
	}
	for {
		status := s.status.Load()
		if status&uint32(flag) == 0 {
			break
		}
		if s.status.CompareAndSwap(status, status&^uint32(flag)) {
			break
		}
	}
}

// HasStatusFlag gets the session server status variable, returns true if it is on.
func (s *SessionVars) HasStatusFlag(flag uint16) bool {
	return s.status.Load()&uint32(flag) > 0
}

// Status returns the server status.
func (s *SessionVars) Status() uint16 {
	return uint16(s.status.Load())
}

// SetInTxn sets whether the session is in transaction.
// It also updates the IsExplicit flag in TxnCtx if val is true.
func (s *SessionVars) SetInTxn(val bool) {
	s.SetStatusFlag(mysql.ServerStatusInTrans, val)
	if val {
		s.TxnCtx.IsExplicit = val
	}
}

// InTxn returns if the session is in transaction.
func (s *SessionVars) InTxn() bool {
	return s.HasStatusFlag(mysql.ServerStatusInTrans)
}

// IsAutocommit returns if the session is set to autocommit.
func (s *SessionVars) IsAutocommit() bool {
	return s.HasStatusFlag(mysql.ServerStatusAutocommit)
}

// IsIsolation if true it means the transaction is at that isolation level.
func (s *SessionVars) IsIsolation(isolation string) bool {
	if s.TxnCtx.Isolation != "" {
		return s.TxnCtx.Isolation == isolation
	}
	if s.txnIsolationLevelOneShot.state == oneShotUse {
		s.TxnCtx.Isolation = s.txnIsolationLevelOneShot.value
	}
	if s.TxnCtx.Isolation == "" {
		s.TxnCtx.Isolation, _ = s.GetSystemVar(TxnIsolation)
	}
	return s.TxnCtx.Isolation == isolation
}

// IsolationLevelForNewTxn returns the isolation level if we want to enter a new transaction
func (s *SessionVars) IsolationLevelForNewTxn() (isolation string) {
	if s.InTxn() {
		if s.txnIsolationLevelOneShot.state == oneShotSet {
			isolation = s.txnIsolationLevelOneShot.value
		}
	} else {
		if s.txnIsolationLevelOneShot.state == oneShotUse {
			isolation = s.txnIsolationLevelOneShot.value
		}
	}

	if isolation == "" {
		isolation, _ = s.GetSystemVar(TxnIsolation)
	}

	return
}

// SetTxnIsolationLevelOneShotStateForNextTxn sets the txnIsolationLevelOneShot.state for next transaction.
func (s *SessionVars) SetTxnIsolationLevelOneShotStateForNextTxn() {
	if isoLevelOneShot := &s.txnIsolationLevelOneShot; isoLevelOneShot.state != oneShotDef {
		switch isoLevelOneShot.state {
		case oneShotSet:
			isoLevelOneShot.state = oneShotUse
		case oneShotUse:
			isoLevelOneShot.state = oneShotDef
			isoLevelOneShot.value = ""
		}
	}
}

// IsPessimisticReadConsistency if true it means the statement is in a read consistency pessimistic transaction.
func (s *SessionVars) IsPessimisticReadConsistency() bool {
	return s.TxnCtx.IsPessimistic && s.IsIsolation(ast.ReadCommitted)
}

// GetNextPreparedStmtID generates and returns the next session scope prepared statement id.
func (s *SessionVars) GetNextPreparedStmtID() uint32 {
	s.preparedStmtID++
	return s.preparedStmtID
}

// SetNextPreparedStmtID sets the next prepared statement id. It's only used in restoring session states.
func (s *SessionVars) SetNextPreparedStmtID(preparedStmtID uint32) {
	s.preparedStmtID = preparedStmtID
}

// Location returns the value of time_zone session variable. If it is nil, then return time.Local.
func (s *SessionVars) Location() *time.Location {
	loc := s.TimeZone
	if loc == nil {
		loc = timeutil.SystemLocation()
	}
	return loc
}

// GetSystemVar gets the string value of a system variable.
func (s *SessionVars) GetSystemVar(name string) (string, bool) {
	if name == WarningCount {
		return strconv.Itoa(s.SysWarningCount), true
	} else if name == ErrorCount {
		return strconv.Itoa(int(s.SysErrorCount)), true
	}
	val, ok := s.systems[name]
	return val, ok
}

func (s *SessionVars) setDDLReorgPriority(val string) {
	val = strings.ToLower(val)
	switch val {
	case "priority_low":
		s.DDLReorgPriority = kv.PriorityLow
	case "priority_normal":
		s.DDLReorgPriority = kv.PriorityNormal
	case "priority_high":
		s.DDLReorgPriority = kv.PriorityHigh
	default:
		s.DDLReorgPriority = kv.PriorityLow
	}
}

type planCacheStmtKey string

func (k planCacheStmtKey) Hash() []byte {
	return []byte(k)
}

// AddNonPreparedPlanCacheStmt adds this PlanCacheStmt into non-preapred plan-cache stmt cache
func (s *SessionVars) AddNonPreparedPlanCacheStmt(sql string, stmt any) {
	if s.nonPreparedPlanCacheStmts == nil {
		s.nonPreparedPlanCacheStmts = kvcache.NewSimpleLRUCache(uint(s.SessionPlanCacheSize), 0, 0)
	}
	s.nonPreparedPlanCacheStmts.Put(planCacheStmtKey(sql), stmt)
}

// GetNonPreparedPlanCacheStmt gets the PlanCacheStmt.
func (s *SessionVars) GetNonPreparedPlanCacheStmt(sql string) any {
	if s.nonPreparedPlanCacheStmts == nil {
		return nil
	}
	stmt, _ := s.nonPreparedPlanCacheStmts.Get(planCacheStmtKey(sql))
	return stmt
}

// AddPreparedStmt adds prepareStmt to current session and count in global.
func (s *SessionVars) AddPreparedStmt(stmtID uint32, stmt any) error {
	if _, exists := s.PreparedStmts[stmtID]; !exists {
		maxPreparedStmtCount := MaxPreparedStmtCountValue.Load()
		newPreparedStmtCount := atomic.AddInt64(&PreparedStmtCount, 1)
		if maxPreparedStmtCount >= 0 && newPreparedStmtCount > maxPreparedStmtCount {
			atomic.AddInt64(&PreparedStmtCount, -1)
			return ErrMaxPreparedStmtCountReached.GenWithStackByArgs(maxPreparedStmtCount)
		}
		metrics.PreparedStmtGauge.Set(float64(newPreparedStmtCount))
	}
	s.PreparedStmts[stmtID] = stmt
	return nil
}

// RemovePreparedStmt removes preparedStmt from current session and decrease count in global.
func (s *SessionVars) RemovePreparedStmt(stmtID uint32) {
	_, exists := s.PreparedStmts[stmtID]
	if !exists {
		return
	}
	delete(s.PreparedStmts, stmtID)
	afterMinus := atomic.AddInt64(&PreparedStmtCount, -1)
	metrics.PreparedStmtGauge.Set(float64(afterMinus))
}

// WithdrawAllPreparedStmt remove all preparedStmt in current session and decrease count in global.
func (s *SessionVars) WithdrawAllPreparedStmt() {
	psCount := len(s.PreparedStmts)
	if psCount == 0 {
		return
	}
	afterMinus := atomic.AddInt64(&PreparedStmtCount, -int64(psCount))
	metrics.PreparedStmtGauge.Set(float64(afterMinus))
}

// GetSessionOrGlobalSystemVar gets a system variable.
// If it is a session only variable, use the default value defined in code.
// Returns error if there is no such variable.
func (s *SessionVars) GetSessionOrGlobalSystemVar(ctx context.Context, name string) (string, error) {
	sv := GetSysVar(name)
	if sv == nil {
		return "", ErrUnknownSystemVar.GenWithStackByArgs(name)
	}
	if sv.HasNoneScope() {
		return sv.Value, nil
	}
	if sv.HasSessionScope() {
		// Populate the value to s.systems if it is not there already.
		// in future should be already loaded on session init
		if sv.GetSession != nil {
			// shortcut to the getter, we won't use the value
			return sv.GetSessionFromHook(s)
		}
		if _, ok := s.systems[sv.Name]; !ok {
			if sv.HasGlobalScope() {
				if val, err := s.GlobalVarsAccessor.GetGlobalSysVar(sv.Name); err == nil {
					s.systems[sv.Name] = val
				}
			} else {
				s.systems[sv.Name] = sv.Value // no global scope, use default
			}
		}
		return sv.GetSessionFromHook(s)
	}
	return sv.GetGlobalFromHook(ctx, s)
}

// GetSessionStatesSystemVar gets the session variable value for session states.
// It's only used for encoding session states when migrating a session.
// The returned boolean indicates whether to keep this value in the session states.
func (s *SessionVars) GetSessionStatesSystemVar(name string) (string, bool, error) {
	sv := GetSysVar(name)
	if sv == nil {
		return "", false, ErrUnknownSystemVar.GenWithStackByArgs(name)
	}
	// Call GetStateValue first if it exists. Otherwise, call GetSession.
	if sv.GetStateValue != nil {
		return sv.GetStateValue(s)
	}
	if sv.GetSession != nil {
		val, err := sv.GetSessionFromHook(s)
		return val, err == nil, err
	}
	// Only get the cached value. No need to check the global or default value.
	if val, ok := s.systems[sv.Name]; ok {
		return val, true, nil
	}
	return "", false, nil
}

// GetGlobalSystemVar gets a global system variable.
func (s *SessionVars) GetGlobalSystemVar(ctx context.Context, name string) (string, error) {
	sv := GetSysVar(name)
	if sv == nil {
		return "", ErrUnknownSystemVar.GenWithStackByArgs(name)
	}
	return sv.GetGlobalFromHook(ctx, s)
}

// SetSystemVar sets the value of a system variable for session scope.
// Values are automatically normalized (i.e. oN / on / 1 => ON)
// and the validation function is run. To set with less validation, see
// SetSystemVarWithRelaxedValidation.
func (s *SessionVars) SetSystemVar(name string, val string) error {
	sv := GetSysVar(name)
	if sv == nil {
		return ErrUnknownSystemVar.GenWithStackByArgs(name)
	}
	val, err := sv.Validate(s, val, ScopeSession)
	if err != nil {
		return err
	}
	return sv.SetSessionFromHook(s, val)
}

// SetSystemVarWithOldValAsRet is wrapper of SetSystemVar. Return the old value for later use.
func (s *SessionVars) SetSystemVarWithOldValAsRet(name string, val string) (string, error) {
	sv := GetSysVar(name)
	if sv == nil {
		return "", ErrUnknownSystemVar.GenWithStackByArgs(name)
	}
	val, err := sv.Validate(s, val, ScopeSession)
	if err != nil {
		return "", err
	}
	// The map s.systems[sv.Name] is lazy initialized. If we directly read it, we might read empty result.
	// Since this code path is not a hot path, we directly call GetSessionOrGlobalSystemVar to get the value safely.
	oldV, err := s.GetSessionOrGlobalSystemVar(context.Background(), sv.Name)
	if err != nil {
		return "", err
	}
	return oldV, sv.SetSessionFromHook(s, val)
}

// SetSystemVarWithoutValidation sets the value of a system variable for session scope.
// Deprecated: Values are NOT normalized or Validated.
func (s *SessionVars) SetSystemVarWithoutValidation(name string, val string) error {
	sv := GetSysVar(name)
	if sv == nil {
		return ErrUnknownSystemVar.GenWithStackByArgs(name)
	}
	return sv.SetSessionFromHook(s, val)
}

// SetSystemVarWithRelaxedValidation sets the value of a system variable for session scope.
// Validation functions are called, but scope validation is skipped.
// Errors are not expected to be returned because this could cause upgrade issues.
func (s *SessionVars) SetSystemVarWithRelaxedValidation(name string, val string) error {
	sv := GetSysVar(name)
	if sv == nil {
		return ErrUnknownSystemVar.GenWithStackByArgs(name)
	}
	val = sv.ValidateWithRelaxedValidation(s, val, ScopeSession)
	return sv.SetSessionFromHook(s, val)
}

// GetReadableTxnMode returns the session variable TxnMode but rewrites it to "OPTIMISTIC" when it's empty.
func (s *SessionVars) GetReadableTxnMode() string {
	txnMode := s.TxnMode
	if txnMode == "" {
		txnMode = ast.Optimistic
	}
	return txnMode
}

// SetPrevStmtDigest sets the digest of the previous statement.
func (s *SessionVars) SetPrevStmtDigest(prevStmtDigest string) {
	s.prevStmtDigest = prevStmtDigest
}

// GetPrevStmtDigest returns the digest of the previous statement.
func (s *SessionVars) GetPrevStmtDigest() string {
	// Because `prevStmt` may be truncated, so it's senseless to normalize it.
	// Even if `prevStmtDigest` is empty but `prevStmt` is not, just return it anyway.
	return s.prevStmtDigest
}

// GetDivPrecisionIncrement returns the specified value of DivPrecisionIncrement.
func (s *SessionVars) GetDivPrecisionIncrement() int {
	return s.DivPrecisionIncrement
}

// LazyCheckKeyNotExists returns if we can lazy check key not exists.
func (s *SessionVars) LazyCheckKeyNotExists() bool {
	return s.PresumeKeyNotExists || (s.TxnCtx != nil && s.TxnCtx.IsPessimistic && s.StmtCtx.ErrGroupLevel(errctx.ErrGroupDupKey) == errctx.LevelError)
}

// GetTemporaryTable returns a TempTable by tableInfo.
func (s *SessionVars) GetTemporaryTable(tblInfo *model.TableInfo) tableutil.TempTable {
	if tblInfo.TempTableType != model.TempTableNone {
		if s.TxnCtx.TemporaryTables == nil {
			s.TxnCtx.TemporaryTables = make(map[int64]tableutil.TempTable)
		}
		tempTables := s.TxnCtx.TemporaryTables
		tempTable, ok := tempTables[tblInfo.ID]
		if !ok {
			tempTable = tableutil.TempTableFromMeta(tblInfo)
			tempTables[tblInfo.ID] = tempTable
		}
		return tempTable
	}

	return nil
}

// EncodeSessionStates saves session states into SessionStates.
func (s *SessionVars) EncodeSessionStates(_ context.Context, sessionStates *sessionstates.SessionStates) (err error) {
	// Encode user-defined variables.
	s.userVars.lock.RLock()
	sessionStates.UserVars = make(map[string]*types.Datum, len(s.userVars.values))
	sessionStates.UserVarTypes = make(map[string]*ptypes.FieldType, len(s.userVars.types))
	for name, userVar := range s.userVars.values {
		sessionStates.UserVars[name] = userVar.Clone()
	}
	for name, userVarType := range s.userVars.types {
		sessionStates.UserVarTypes[name] = userVarType.Clone()
	}
	s.userVars.lock.RUnlock()

	// Encode other session contexts.
	sessionStates.PreparedStmtID = s.preparedStmtID
	sessionStates.Status = s.status.Load()
	sessionStates.CurrentDB = s.CurrentDB
	sessionStates.LastTxnInfo = s.LastTxnInfo
	if s.LastQueryInfo.StartTS != 0 {
		sessionStates.LastQueryInfo = &s.LastQueryInfo
	}
	if s.LastDDLInfo.SeqNum != 0 {
		sessionStates.LastDDLInfo = &s.LastDDLInfo
	}
	sessionStates.LastFoundRows = s.LastFoundRows
	sessionStates.SequenceLatestValues = s.SequenceState.GetAllStates()
	sessionStates.FoundInPlanCache = s.PrevFoundInPlanCache
	sessionStates.FoundInBinding = s.PrevFoundInBinding
	sessionStates.ResourceGroupName = s.ResourceGroupName
	sessionStates.HypoIndexes = s.HypoIndexes
	sessionStates.HypoTiFlashReplicas = s.HypoTiFlashReplicas

	// Encode StatementContext. We encode it here to avoid circle dependency.
	sessionStates.LastAffectedRows = s.StmtCtx.PrevAffectedRows
	sessionStates.LastInsertID = s.StmtCtx.PrevLastInsertID
	sessionStates.Warnings = s.StmtCtx.GetWarnings()
	return
}

// DecodeSessionStates restores session states from SessionStates.
func (s *SessionVars) DecodeSessionStates(_ context.Context, sessionStates *sessionstates.SessionStates) (err error) {
	// Decode user-defined variables.
	for name, userVar := range sessionStates.UserVars {
		s.SetUserVarVal(name, *userVar.Clone())
	}
	for name, userVarType := range sessionStates.UserVarTypes {
		s.SetUserVarType(name, userVarType.Clone())
	}

	// Decode other session contexts.
	s.preparedStmtID = sessionStates.PreparedStmtID
	s.status.Store(sessionStates.Status)
	s.CurrentDB = sessionStates.CurrentDB
	s.LastTxnInfo = sessionStates.LastTxnInfo
	if sessionStates.LastQueryInfo != nil {
		s.LastQueryInfo = *sessionStates.LastQueryInfo
	}
	if sessionStates.LastDDLInfo != nil {
		s.LastDDLInfo = *sessionStates.LastDDLInfo
	}
	s.LastFoundRows = sessionStates.LastFoundRows
	s.SequenceState.SetAllStates(sessionStates.SequenceLatestValues)
	s.FoundInPlanCache = sessionStates.FoundInPlanCache
	s.FoundInBinding = sessionStates.FoundInBinding
	s.ResourceGroupName = sessionStates.ResourceGroupName
	s.HypoIndexes = sessionStates.HypoIndexes
	s.HypoTiFlashReplicas = sessionStates.HypoTiFlashReplicas

	// Decode StatementContext.
	s.StmtCtx.SetAffectedRows(uint64(sessionStates.LastAffectedRows))
	s.StmtCtx.PrevLastInsertID = sessionStates.LastInsertID
	s.StmtCtx.SetWarnings(sessionStates.Warnings)
	return
}

// TableDelta stands for the changed count for one table or partition.
type TableDelta struct {
	Delta    int64
	Count    int64
	ColSize  map[int64]int64
	InitTime time.Time // InitTime is the time that this delta is generated.
	TableID  int64
}

// Clone returns a cloned TableDelta.
func (td TableDelta) Clone() TableDelta {
	colSize := make(map[int64]int64, len(td.ColSize))
	maps.Copy(colSize, td.ColSize)
	return TableDelta{
		Delta:    td.Delta,
		Count:    td.Count,
		ColSize:  colSize,
		InitTime: td.InitTime,
		TableID:  td.TableID,
	}
}

// ConcurrencyUnset means the value the of the concurrency related variable is unset.
const ConcurrencyUnset = -1

// Concurrency defines concurrency values.
type Concurrency struct {
	// indexLookupConcurrency is the number of concurrent index lookup worker.
	// indexLookupConcurrency is deprecated, use ExecutorConcurrency instead.
	indexLookupConcurrency int

	// indexLookupJoinConcurrency is the number of concurrent index lookup join inner worker.
	// indexLookupJoinConcurrency is deprecated, use ExecutorConcurrency instead.
	indexLookupJoinConcurrency int

	// distSQLScanConcurrency is the number of concurrent dist SQL scan worker.
	distSQLScanConcurrency int

	// analyzeDistSQLScanConcurrency is the number of concurrent dist SQL scan worker when to analyze.
	analyzeDistSQLScanConcurrency int

	// hashJoinConcurrency is the number of concurrent hash join outer worker.
	// hashJoinConcurrency is deprecated, use ExecutorConcurrency instead.
	hashJoinConcurrency int

	// projectionConcurrency is the number of concurrent projection worker.
	// projectionConcurrency is deprecated, use ExecutorConcurrency instead.
	projectionConcurrency int

	// hashAggPartialConcurrency is the number of concurrent hash aggregation partial worker.
	// hashAggPartialConcurrency is deprecated, use ExecutorConcurrency instead.
	hashAggPartialConcurrency int

	// hashAggFinalConcurrency is the number of concurrent hash aggregation final worker.
	// hashAggFinalConcurrency is deprecated, use ExecutorConcurrency instead.
	hashAggFinalConcurrency int

	// windowConcurrency is the number of concurrent window worker.
	// windowConcurrency is deprecated, use ExecutorConcurrency instead.
	windowConcurrency int

	// mergeJoinConcurrency is the number of concurrent merge join worker
	mergeJoinConcurrency int

	// streamAggConcurrency is the number of concurrent stream aggregation worker.
	// streamAggConcurrency is deprecated, use ExecutorConcurrency instead.
	streamAggConcurrency int

	// indexMergeIntersectionConcurrency is the number of indexMergeProcessWorker
	// Only meaningful for dynamic pruned partition table.
	indexMergeIntersectionConcurrency int

	// indexSerialScanConcurrency is the number of concurrent index serial scan worker.
	indexSerialScanConcurrency int

	// ExecutorConcurrency is the number of concurrent worker for all executors.
	ExecutorConcurrency int

	// SourceAddr is the source address of request. Available in coprocessor ONLY.
	SourceAddr net.TCPAddr

	// IdleTransactionTimeout indicates the maximum time duration a transaction could be idle, unit is second.
	IdleTransactionTimeout int

	// BulkDMLEnabled indicates whether to enable bulk DML in pipelined mode.
	BulkDMLEnabled bool
}

// SetIndexLookupConcurrency set the number of concurrent index lookup worker.
func (c *Concurrency) SetIndexLookupConcurrency(n int) {
	c.indexLookupConcurrency = n
}

// SetIndexLookupJoinConcurrency set the number of concurrent index lookup join inner worker.
func (c *Concurrency) SetIndexLookupJoinConcurrency(n int) {
	c.indexLookupJoinConcurrency = n
}

// SetDistSQLScanConcurrency set the number of concurrent dist SQL scan worker.
func (c *Concurrency) SetDistSQLScanConcurrency(n int) {
	c.distSQLScanConcurrency = n
}

// SetAnalyzeDistSQLScanConcurrency set the number of concurrent dist SQL scan worker when to analyze.
func (c *Concurrency) SetAnalyzeDistSQLScanConcurrency(n int) {
	c.analyzeDistSQLScanConcurrency = n
}

// SetHashJoinConcurrency set the number of concurrent hash join outer worker.
func (c *Concurrency) SetHashJoinConcurrency(n int) {
	c.hashJoinConcurrency = n
}

// SetProjectionConcurrency set the number of concurrent projection worker.
func (c *Concurrency) SetProjectionConcurrency(n int) {
	c.projectionConcurrency = n
}

// SetHashAggPartialConcurrency set the number of concurrent hash aggregation partial worker.
func (c *Concurrency) SetHashAggPartialConcurrency(n int) {
	c.hashAggPartialConcurrency = n
}

// SetHashAggFinalConcurrency set the number of concurrent hash aggregation final worker.
func (c *Concurrency) SetHashAggFinalConcurrency(n int) {
	c.hashAggFinalConcurrency = n
}

// SetWindowConcurrency set the number of concurrent window worker.
func (c *Concurrency) SetWindowConcurrency(n int) {
	c.windowConcurrency = n
}

// SetMergeJoinConcurrency set the number of concurrent merge join worker.
func (c *Concurrency) SetMergeJoinConcurrency(n int) {
	c.mergeJoinConcurrency = n
}

// SetStreamAggConcurrency set the number of concurrent stream aggregation worker.
func (c *Concurrency) SetStreamAggConcurrency(n int) {
	c.streamAggConcurrency = n
}

// SetIndexMergeIntersectionConcurrency set the number of concurrent intersection process worker.
func (c *Concurrency) SetIndexMergeIntersectionConcurrency(n int) {
	c.indexMergeIntersectionConcurrency = n
}

// SetIndexSerialScanConcurrency set the number of concurrent index serial scan worker.
func (c *Concurrency) SetIndexSerialScanConcurrency(n int) {
	c.indexSerialScanConcurrency = n
}

// IndexLookupConcurrency return the number of concurrent index lookup worker.
func (c *Concurrency) IndexLookupConcurrency() int {
	if c.indexLookupConcurrency != ConcurrencyUnset {
		return c.indexLookupConcurrency
	}
	return c.ExecutorConcurrency
}

// IndexLookupJoinConcurrency return the number of concurrent index lookup join inner worker.
func (c *Concurrency) IndexLookupJoinConcurrency() int {
	if c.indexLookupJoinConcurrency != ConcurrencyUnset {
		return c.indexLookupJoinConcurrency
	}
	return c.ExecutorConcurrency
}

// DistSQLScanConcurrency return the number of concurrent dist SQL scan worker.
func (c *Concurrency) DistSQLScanConcurrency() int {
	return c.distSQLScanConcurrency
}

// AnalyzeDistSQLScanConcurrency return the number of concurrent dist SQL scan worker when to analyze.
func (c *Concurrency) AnalyzeDistSQLScanConcurrency() int {
	return c.analyzeDistSQLScanConcurrency
}

// HashJoinConcurrency return the number of concurrent hash join outer worker.
func (c *Concurrency) HashJoinConcurrency() int {
	if c.hashJoinConcurrency != ConcurrencyUnset {
		return c.hashJoinConcurrency
	}
	return c.ExecutorConcurrency
}

// ProjectionConcurrency return the number of concurrent projection worker.
func (c *Concurrency) ProjectionConcurrency() int {
	if c.projectionConcurrency != ConcurrencyUnset {
		return c.projectionConcurrency
	}
	return c.ExecutorConcurrency
}

// HashAggPartialConcurrency return the number of concurrent hash aggregation partial worker.
func (c *Concurrency) HashAggPartialConcurrency() int {
	if c.hashAggPartialConcurrency != ConcurrencyUnset {
		return c.hashAggPartialConcurrency
	}
	return c.ExecutorConcurrency
}

// HashAggFinalConcurrency return the number of concurrent hash aggregation final worker.
func (c *Concurrency) HashAggFinalConcurrency() int {
	if c.hashAggFinalConcurrency != ConcurrencyUnset {
		return c.hashAggFinalConcurrency
	}
	return c.ExecutorConcurrency
}

// WindowConcurrency return the number of concurrent window worker.
func (c *Concurrency) WindowConcurrency() int {
	if c.windowConcurrency != ConcurrencyUnset {
		return c.windowConcurrency
	}
	return c.ExecutorConcurrency
}

// MergeJoinConcurrency return the number of concurrent merge join worker.
func (c *Concurrency) MergeJoinConcurrency() int {
	if c.mergeJoinConcurrency != ConcurrencyUnset {
		return c.mergeJoinConcurrency
	}
	return c.ExecutorConcurrency
}

// StreamAggConcurrency return the number of concurrent stream aggregation worker.
func (c *Concurrency) StreamAggConcurrency() int {
	if c.streamAggConcurrency != ConcurrencyUnset {
		return c.streamAggConcurrency
	}
	return c.ExecutorConcurrency
}

// IndexMergeIntersectionConcurrency return the number of concurrent process worker.
func (c *Concurrency) IndexMergeIntersectionConcurrency() int {
	if c.indexMergeIntersectionConcurrency != ConcurrencyUnset {
		return c.indexMergeIntersectionConcurrency
	}
	return c.ExecutorConcurrency
}

// IndexSerialScanConcurrency return the number of concurrent index serial scan worker.
// This option is not sync with ExecutorConcurrency since it's used by Analyze table.
func (c *Concurrency) IndexSerialScanConcurrency() int {
	return c.indexSerialScanConcurrency
}

// UnionConcurrency return the num of concurrent union worker.
func (c *Concurrency) UnionConcurrency() int {
	return c.ExecutorConcurrency
}

// MemQuota defines memory quota values.
type MemQuota struct {
	// MemQuotaQuery defines the memory quota for a query.
	MemQuotaQuery int64
	// MemQuotaApplyCache defines the memory capacity for apply cache.
	MemQuotaApplyCache int64
}

// BatchSize defines batch size values.
type BatchSize struct {
	// IndexJoinBatchSize is the batch size of a index lookup join.
	IndexJoinBatchSize int

	// IndexLookupSize is the number of handles for an index lookup task in index double read executor.
	IndexLookupSize int

	// InitChunkSize defines init row count of a Chunk during query execution.
	InitChunkSize int

	// MaxChunkSize defines max row count of a Chunk during query execution.
	MaxChunkSize int

	// MinPagingSize defines the min size used by the coprocessor paging protocol.
	MinPagingSize int

	// MinPagingSize defines the max size used by the coprocessor paging protocol.
	MaxPagingSize int
}

const (
	// SlowLogRowPrefixStr is slow log row prefix.
	SlowLogRowPrefixStr = "# "
	// SlowLogSpaceMarkStr is slow log space mark.
	SlowLogSpaceMarkStr = ": "
	// SlowLogSQLSuffixStr is slow log suffix.
	SlowLogSQLSuffixStr = ";"
	// SlowLogTimeStr is slow log field name.
	SlowLogTimeStr = "Time"
	// SlowLogStartPrefixStr is slow log start row prefix.
	SlowLogStartPrefixStr = SlowLogRowPrefixStr + SlowLogTimeStr + SlowLogSpaceMarkStr
	// SlowLogTxnStartTSStr is slow log field name.
	SlowLogTxnStartTSStr = "Txn_start_ts"
	// SlowLogKeyspaceName is slow log field name.
	SlowLogKeyspaceName = "Keyspace_name"
	// SlowLogKeyspaceID is slow log field name.
	SlowLogKeyspaceID = "Keyspace_ID"
	// SlowLogUserAndHostStr is the user and host field name, which is compatible with MySQL.
	SlowLogUserAndHostStr = "User@Host"
	// SlowLogUserStr is slow log field name.
	SlowLogUserStr = "User"
	// SlowLogHostStr only for slow_query table usage.
	SlowLogHostStr = "Host"
	// SlowLogConnIDStr is slow log field name.
	SlowLogConnIDStr = "Conn_ID"
	// SlowLogSessAliasStr is the session alias set by user
	SlowLogSessAliasStr = "Session_alias"
	// SlowLogQueryTimeStr is slow log field name.
	SlowLogQueryTimeStr = "Query_time"
	// SlowLogParseTimeStr is the parse sql time.
	SlowLogParseTimeStr = "Parse_time"
	// SlowLogCompileTimeStr is the compile plan time.
	SlowLogCompileTimeStr = "Compile_time"
	// SlowLogRewriteTimeStr is the rewrite time.
	SlowLogRewriteTimeStr = "Rewrite_time"
	// SlowLogOptimizeTimeStr is the optimization time.
	SlowLogOptimizeTimeStr = "Optimize_time"
	// SlowLogWaitTSTimeStr is the time of waiting TS.
	SlowLogWaitTSTimeStr = "Wait_TS"
	// SlowLogPreprocSubQueriesStr is the number of pre-processed sub-queries.
	SlowLogPreprocSubQueriesStr = "Preproc_subqueries"
	// SlowLogPreProcSubQueryTimeStr is the total time of pre-processing sub-queries.
	SlowLogPreProcSubQueryTimeStr = "Preproc_subqueries_time"
	// SlowLogDBStr is slow log field name.
	SlowLogDBStr = "DB"
	// SlowLogIsInternalStr is slow log field name.
	SlowLogIsInternalStr = "Is_internal"
	// SlowLogIndexNamesStr is slow log field name.
	SlowLogIndexNamesStr = "Index_names"
	// SlowLogDigestStr is slow log field name.
	SlowLogDigestStr = "Digest"
	// SlowLogQuerySQLStr is slow log field name.
	SlowLogQuerySQLStr = "Query" // use for slow log table, slow log will not print this field name but print sql directly.
	// SlowLogStatsInfoStr is plan stats info.
	SlowLogStatsInfoStr = "Stats"
	// SlowLogNumCopTasksStr is the number of cop-tasks.
	SlowLogNumCopTasksStr = "Num_cop_tasks"
	// SlowLogCopProcAvg is the average process time of all cop-tasks.
	SlowLogCopProcAvg = "Cop_proc_avg"
	// SlowLogCopProcP90 is the p90 process time of all cop-tasks.
	SlowLogCopProcP90 = "Cop_proc_p90"
	// SlowLogCopProcMax is the max process time of all cop-tasks.
	SlowLogCopProcMax = "Cop_proc_max"
	// SlowLogCopProcAddr is the address of TiKV where the cop-task which cost max process time run.
	SlowLogCopProcAddr = "Cop_proc_addr"
	// SlowLogCopWaitAvg is the average wait time of all cop-tasks.
	SlowLogCopWaitAvg = "Cop_wait_avg" // #nosec G101
	// SlowLogCopWaitP90 is the p90 wait time of all cop-tasks.
	SlowLogCopWaitP90 = "Cop_wait_p90" // #nosec G101
	// SlowLogCopWaitMax is the max wait time of all cop-tasks.
	SlowLogCopWaitMax = "Cop_wait_max"
	// SlowLogCopWaitAddr is the address of TiKV where the cop-task which cost wait process time run.
	SlowLogCopWaitAddr = "Cop_wait_addr" // #nosec G101
	// SlowLogCopBackoffPrefix contains backoff information.
	SlowLogCopBackoffPrefix = "Cop_backoff_"
	// SlowLogMemMax is the max number bytes of memory used in this statement.
	SlowLogMemMax = "Mem_max"
	// SlowLogDiskMax is the nax number bytes of disk used in this statement.
	SlowLogDiskMax = "Disk_max"
	// SlowLogPrepared is used to indicate whether this sql execute in prepare.
	SlowLogPrepared = "Prepared"
	// SlowLogPlanFromCache is used to indicate whether this plan is from plan cache.
	SlowLogPlanFromCache = "Plan_from_cache"
	// SlowLogPlanFromBinding is used to indicate whether this plan is matched with the hints in the binding.
	SlowLogPlanFromBinding = "Plan_from_binding"
	// SlowLogHasMoreResults is used to indicate whether this sql has more following results.
	SlowLogHasMoreResults = "Has_more_results"
	// SlowLogSucc is used to indicate whether this sql execute successfully.
	SlowLogSucc = "Succ"
	// SlowLogPrevStmt is used to show the previous executed statement.
	SlowLogPrevStmt = "Prev_stmt"
	// SlowLogPlan is used to record the query plan.
	SlowLogPlan = "Plan"
	// SlowLogPlanDigest is used to record the query plan digest.
	SlowLogPlanDigest = "Plan_digest"
	// SlowLogBinaryPlan is used to record the binary plan.
	SlowLogBinaryPlan = "Binary_plan"
	// SlowLogPlanPrefix is the prefix of the plan value.
	SlowLogPlanPrefix = ast.TiDBDecodePlan + "('"
	// SlowLogBinaryPlanPrefix is the prefix of the binary plan value.
	SlowLogBinaryPlanPrefix = ast.TiDBDecodeBinaryPlan + "('"
	// SlowLogPlanSuffix is the suffix of the plan value.
	SlowLogPlanSuffix = "')"
	// SlowLogPrevStmtPrefix is the prefix of Prev_stmt in slow log file.
	SlowLogPrevStmtPrefix = SlowLogPrevStmt + SlowLogSpaceMarkStr
	// SlowLogKVTotal is the total time waiting for kv.
	SlowLogKVTotal = "KV_total"
	// SlowLogPDTotal is the total time waiting for pd.
	SlowLogPDTotal = "PD_total"
	// SlowLogBackoffTotal is the total time doing backoff.
	SlowLogBackoffTotal = "Backoff_total"
	// SlowLogWriteSQLRespTotal is the total time used to write response to client.
	SlowLogWriteSQLRespTotal = "Write_sql_response_total"
	// SlowLogExecRetryCount is the execution retry count.
	SlowLogExecRetryCount = "Exec_retry_count"
	// SlowLogExecRetryTime is the execution retry time.
	SlowLogExecRetryTime = "Exec_retry_time"
	// SlowLogBackoffDetail is the detail of backoff.
	SlowLogBackoffDetail = "Backoff_Detail"
	// SlowLogResultRows is the row count of the SQL result.
	SlowLogResultRows = "Result_rows"
	// SlowLogWarnings is the warnings generated during executing the statement.
	// Note that some extra warnings would also be printed through slow log.
	SlowLogWarnings = "Warnings"
	// SlowLogIsExplicitTxn is used to indicate whether this sql execute in explicit transaction or not.
	SlowLogIsExplicitTxn = "IsExplicitTxn"
	// SlowLogIsWriteCacheTable is used to indicate whether writing to the cache table need to wait for the read lock to expire.
	SlowLogIsWriteCacheTable = "IsWriteCacheTable"
	// SlowLogIsSyncStatsFailed is used to indicate whether any failure happen during sync stats
	SlowLogIsSyncStatsFailed = "IsSyncStatsFailed"
	// SlowLogResourceGroup is the resource group name that the current session bind.
	SlowLogResourceGroup = "Resource_group"
	// SlowLogRRU is the read request_unit(RU) cost
	SlowLogRRU = "Request_unit_read"
	// SlowLogWRU is the write request_unit(RU) cost
	SlowLogWRU = "Request_unit_write"
	// SlowLogWaitRUDuration is the total duration for kv requests to wait available request-units.
	SlowLogWaitRUDuration = "Time_queued_by_rc"
)

// GenerateBinaryPlan decides whether we should record binary plan in slow log and stmt summary.
// It's controlled by the global variable `tidb_generate_binary_plan`.
var GenerateBinaryPlan atomic2.Bool

// JSONSQLWarnForSlowLog helps to print the SQLWarn through the slow log in JSON format.
type JSONSQLWarnForSlowLog struct {
	Level   string
	Message string
	// IsExtra means this SQL Warn is expected to be recorded only under some conditions (like in EXPLAIN) and should
	// haven't been recorded as a warning now, but we recorded it anyway to help diagnostics.
	IsExtra bool `json:",omitempty"`
}

// SlowQueryLogItems is a collection of items that should be included in the
// slow query log.
type SlowQueryLogItems struct {
	TxnTS             uint64
	KeyspaceName      string
	KeyspaceID        uint32
	SQL               string
	Digest            string
	TimeTotal         time.Duration
	TimeParse         time.Duration
	TimeCompile       time.Duration
	TimeOptimize      time.Duration
	TimeWaitTS        time.Duration
	IndexNames        string
	CopTasks          *execdetails.CopTasksDetails
	ExecDetail        execdetails.ExecDetails
	MemMax            int64
	DiskMax           int64
	Succ              bool
	Prepared          bool
	PlanFromCache     bool
	PlanFromBinding   bool
	HasMoreResults    bool
	PrevStmt          string
	Plan              string
	PlanDigest        string
	BinaryPlan        string
	RewriteInfo       RewritePhaseInfo
	KVTotal           time.Duration
	PDTotal           time.Duration
	BackoffTotal      time.Duration
	WriteSQLRespTotal time.Duration
	ExecRetryCount    uint
	ExecRetryTime     time.Duration
	ResultRows        int64
	IsExplicitTxn     bool
	IsWriteCacheTable bool
	UsedStats         *stmtctx.UsedStatsInfo
	IsSyncStatsFailed bool
	Warnings          []JSONSQLWarnForSlowLog
	ResourceGroupName string
	RRU               float64
	WRU               float64
	WaitRUDuration    time.Duration
}

// SlowLogFormat uses for formatting slow log.
// The slow log output is like below:
// # Time: 2019-04-28T15:24:04.309074+08:00
// # Txn_start_ts: 406315658548871171
// # Keyspace_name: keyspace_a
// # Keyspace_ID: 1
// # User@Host: root[root] @ localhost [127.0.0.1]
// # Conn_ID: 6
// # Query_time: 4.895492
// # Process_time: 0.161 Request_count: 1 Total_keys: 100001 Processed_keys: 100000
// # DB: test
// # Index_names: [t1.idx1,t2.idx2]
// # Is_internal: false
// # Digest: 42a1c8aae6f133e934d4bf0147491709a8812ea05ff8819ec522780fe657b772
// # Stats: t1:1,t2:2
// # Num_cop_tasks: 10
// # Cop_process: Avg_time: 1s P90_time: 2s Max_time: 3s Max_addr: 10.6.131.78
// # Cop_wait: Avg_time: 10ms P90_time: 20ms Max_time: 30ms Max_Addr: 10.6.131.79
// # Memory_max: 4096
// # Disk_max: 65535
// # Succ: true
// # Prev_stmt: begin;
// select * from t_slim;
func (s *SessionVars) SlowLogFormat(logItems *SlowQueryLogItems) string {
	var buf bytes.Buffer

	writeSlowLogItem(&buf, SlowLogTxnStartTSStr, strconv.FormatUint(logItems.TxnTS, 10))
	if logItems.KeyspaceName != "" {
		writeSlowLogItem(&buf, SlowLogKeyspaceName, logItems.KeyspaceName)
		writeSlowLogItem(&buf, SlowLogKeyspaceID, fmt.Sprintf("%d", logItems.KeyspaceID))
	}

	if s.User != nil {
		hostAddress := s.User.Hostname
		if s.ConnectionInfo != nil {
			hostAddress = s.ConnectionInfo.ClientIP
		}
		writeSlowLogItem(&buf, SlowLogUserAndHostStr, fmt.Sprintf("%s[%s] @ %s [%s]", s.User.Username, s.User.Username, s.User.Hostname, hostAddress))
	}
	if s.ConnectionID != 0 {
		writeSlowLogItem(&buf, SlowLogConnIDStr, strconv.FormatUint(s.ConnectionID, 10))
	}
	if s.SessionAlias != "" {
		writeSlowLogItem(&buf, SlowLogSessAliasStr, s.SessionAlias)
	}
	if logItems.ExecRetryCount > 0 {
		buf.WriteString(SlowLogRowPrefixStr)
		buf.WriteString(SlowLogExecRetryTime)
		buf.WriteString(SlowLogSpaceMarkStr)
		buf.WriteString(strconv.FormatFloat(logItems.ExecRetryTime.Seconds(), 'f', -1, 64))
		buf.WriteString(" ")
		buf.WriteString(SlowLogExecRetryCount)
		buf.WriteString(SlowLogSpaceMarkStr)
		buf.WriteString(strconv.Itoa(int(logItems.ExecRetryCount)))
		buf.WriteString("\n")
	}
	writeSlowLogItem(&buf, SlowLogQueryTimeStr, strconv.FormatFloat(logItems.TimeTotal.Seconds(), 'f', -1, 64))
	writeSlowLogItem(&buf, SlowLogParseTimeStr, strconv.FormatFloat(logItems.TimeParse.Seconds(), 'f', -1, 64))
	writeSlowLogItem(&buf, SlowLogCompileTimeStr, strconv.FormatFloat(logItems.TimeCompile.Seconds(), 'f', -1, 64))

	buf.WriteString(SlowLogRowPrefixStr + fmt.Sprintf("%v%v%v", SlowLogRewriteTimeStr,
		SlowLogSpaceMarkStr, strconv.FormatFloat(logItems.RewriteInfo.DurationRewrite.Seconds(), 'f', -1, 64)))
	if logItems.RewriteInfo.PreprocessSubQueries > 0 {
		buf.WriteString(fmt.Sprintf(" %v%v%v %v%v%v", SlowLogPreprocSubQueriesStr, SlowLogSpaceMarkStr, logItems.RewriteInfo.PreprocessSubQueries,
			SlowLogPreProcSubQueryTimeStr, SlowLogSpaceMarkStr, strconv.FormatFloat(logItems.RewriteInfo.DurationPreprocessSubQuery.Seconds(), 'f', -1, 64)))
	}
	buf.WriteString("\n")

	writeSlowLogItem(&buf, SlowLogOptimizeTimeStr, strconv.FormatFloat(logItems.TimeOptimize.Seconds(), 'f', -1, 64))
	writeSlowLogItem(&buf, SlowLogWaitTSTimeStr, strconv.FormatFloat(logItems.TimeWaitTS.Seconds(), 'f', -1, 64))

	if execDetailStr := logItems.ExecDetail.String(); len(execDetailStr) > 0 {
		buf.WriteString(SlowLogRowPrefixStr + execDetailStr + "\n")
	}

	if len(s.CurrentDB) > 0 {
		writeSlowLogItem(&buf, SlowLogDBStr, strings.ToLower(s.CurrentDB))
	}
	if len(logItems.IndexNames) > 0 {
		writeSlowLogItem(&buf, SlowLogIndexNamesStr, logItems.IndexNames)
	}

	writeSlowLogItem(&buf, SlowLogIsInternalStr, strconv.FormatBool(s.InRestrictedSQL))
	if len(logItems.Digest) > 0 {
		writeSlowLogItem(&buf, SlowLogDigestStr, logItems.Digest)
	}
	keys := logItems.UsedStats.Keys()
	if len(keys) > 0 {
		buf.WriteString(SlowLogRowPrefixStr + SlowLogStatsInfoStr + SlowLogSpaceMarkStr)
		firstComma := false
		slices.Sort(keys)
		for _, id := range keys {
			usedStatsForTbl := logItems.UsedStats.GetUsedInfo(id)
			if usedStatsForTbl == nil {
				continue
			}
			if firstComma {
				buf.WriteString(",")
			}
			usedStatsForTbl.WriteToSlowLog(&buf)
			firstComma = true
		}

		buf.WriteString("\n")
	}
	if logItems.CopTasks != nil {
		writeSlowLogItem(&buf, SlowLogNumCopTasksStr, strconv.FormatInt(int64(logItems.CopTasks.NumCopTasks), 10))
		if logItems.CopTasks.NumCopTasks > 0 {
			// make the result stable
			backoffs := make([]string, 0, 3)
			for backoff := range logItems.CopTasks.TotBackoffTimes {
				backoffs = append(backoffs, backoff)
			}
			slices.Sort(backoffs)

			if logItems.CopTasks.NumCopTasks == 1 {
				buf.WriteString(SlowLogRowPrefixStr + fmt.Sprintf("%v%v%v %v%v%v",
					SlowLogCopProcAvg, SlowLogSpaceMarkStr, logItems.CopTasks.AvgProcessTime.Seconds(),
					SlowLogCopProcAddr, SlowLogSpaceMarkStr, logItems.CopTasks.MaxProcessAddress) + "\n")
				buf.WriteString(SlowLogRowPrefixStr + fmt.Sprintf("%v%v%v %v%v%v",
					SlowLogCopWaitAvg, SlowLogSpaceMarkStr, logItems.CopTasks.AvgWaitTime.Seconds(),
					SlowLogCopWaitAddr, SlowLogSpaceMarkStr, logItems.CopTasks.MaxWaitAddress) + "\n")
				for _, backoff := range backoffs {
					backoffPrefix := SlowLogCopBackoffPrefix + backoff + "_"
					buf.WriteString(SlowLogRowPrefixStr + fmt.Sprintf("%v%v%v %v%v%v\n",
						backoffPrefix+"total_times", SlowLogSpaceMarkStr, logItems.CopTasks.TotBackoffTimes[backoff],
						backoffPrefix+"total_time", SlowLogSpaceMarkStr, logItems.CopTasks.TotBackoffTime[backoff].Seconds(),
					))
				}
			} else {
				buf.WriteString(SlowLogRowPrefixStr + fmt.Sprintf("%v%v%v %v%v%v %v%v%v %v%v%v",
					SlowLogCopProcAvg, SlowLogSpaceMarkStr, logItems.CopTasks.AvgProcessTime.Seconds(),
					SlowLogCopProcP90, SlowLogSpaceMarkStr, logItems.CopTasks.P90ProcessTime.Seconds(),
					SlowLogCopProcMax, SlowLogSpaceMarkStr, logItems.CopTasks.MaxProcessTime.Seconds(),
					SlowLogCopProcAddr, SlowLogSpaceMarkStr, logItems.CopTasks.MaxProcessAddress) + "\n")
				buf.WriteString(SlowLogRowPrefixStr + fmt.Sprintf("%v%v%v %v%v%v %v%v%v %v%v%v",
					SlowLogCopWaitAvg, SlowLogSpaceMarkStr, logItems.CopTasks.AvgWaitTime.Seconds(),
					SlowLogCopWaitP90, SlowLogSpaceMarkStr, logItems.CopTasks.P90WaitTime.Seconds(),
					SlowLogCopWaitMax, SlowLogSpaceMarkStr, logItems.CopTasks.MaxWaitTime.Seconds(),
					SlowLogCopWaitAddr, SlowLogSpaceMarkStr, logItems.CopTasks.MaxWaitAddress) + "\n")
				for _, backoff := range backoffs {
					backoffPrefix := SlowLogCopBackoffPrefix + backoff + "_"
					buf.WriteString(SlowLogRowPrefixStr + fmt.Sprintf("%v%v%v %v%v%v %v%v%v %v%v%v %v%v%v %v%v%v\n",
						backoffPrefix+"total_times", SlowLogSpaceMarkStr, logItems.CopTasks.TotBackoffTimes[backoff],
						backoffPrefix+"total_time", SlowLogSpaceMarkStr, logItems.CopTasks.TotBackoffTime[backoff].Seconds(),
						backoffPrefix+"max_time", SlowLogSpaceMarkStr, logItems.CopTasks.MaxBackoffTime[backoff].Seconds(),
						backoffPrefix+"max_addr", SlowLogSpaceMarkStr, logItems.CopTasks.MaxBackoffAddress[backoff],
						backoffPrefix+"avg_time", SlowLogSpaceMarkStr, logItems.CopTasks.AvgBackoffTime[backoff].Seconds(),
						backoffPrefix+"p90_time", SlowLogSpaceMarkStr, logItems.CopTasks.P90BackoffTime[backoff].Seconds(),
					))
				}
			}
		}
	}
	if logItems.MemMax > 0 {
		writeSlowLogItem(&buf, SlowLogMemMax, strconv.FormatInt(logItems.MemMax, 10))
	}
	if logItems.DiskMax > 0 {
		writeSlowLogItem(&buf, SlowLogDiskMax, strconv.FormatInt(logItems.DiskMax, 10))
	}

	writeSlowLogItem(&buf, SlowLogPrepared, strconv.FormatBool(logItems.Prepared))
	writeSlowLogItem(&buf, SlowLogPlanFromCache, strconv.FormatBool(logItems.PlanFromCache))
	writeSlowLogItem(&buf, SlowLogPlanFromBinding, strconv.FormatBool(logItems.PlanFromBinding))
	writeSlowLogItem(&buf, SlowLogHasMoreResults, strconv.FormatBool(logItems.HasMoreResults))
	writeSlowLogItem(&buf, SlowLogKVTotal, strconv.FormatFloat(logItems.KVTotal.Seconds(), 'f', -1, 64))
	writeSlowLogItem(&buf, SlowLogPDTotal, strconv.FormatFloat(logItems.PDTotal.Seconds(), 'f', -1, 64))
	writeSlowLogItem(&buf, SlowLogBackoffTotal, strconv.FormatFloat(logItems.BackoffTotal.Seconds(), 'f', -1, 64))
	writeSlowLogItem(&buf, SlowLogWriteSQLRespTotal, strconv.FormatFloat(logItems.WriteSQLRespTotal.Seconds(), 'f', -1, 64))
	writeSlowLogItem(&buf, SlowLogResultRows, strconv.FormatInt(logItems.ResultRows, 10))
	if len(logItems.Warnings) > 0 {
		buf.WriteString(SlowLogRowPrefixStr + SlowLogWarnings + SlowLogSpaceMarkStr)
		jsonEncoder := json.NewEncoder(&buf)
		jsonEncoder.SetEscapeHTML(false)
		// Note that the Encode() will append a '\n' so we don't need to add another.
		err := jsonEncoder.Encode(logItems.Warnings)
		if err != nil {
			buf.WriteString(err.Error())
		}
	}
	writeSlowLogItem(&buf, SlowLogSucc, strconv.FormatBool(logItems.Succ))
	writeSlowLogItem(&buf, SlowLogIsExplicitTxn, strconv.FormatBool(logItems.IsExplicitTxn))
	writeSlowLogItem(&buf, SlowLogIsSyncStatsFailed, strconv.FormatBool(logItems.IsSyncStatsFailed))
	if s.StmtCtx.WaitLockLeaseTime > 0 {
		writeSlowLogItem(&buf, SlowLogIsWriteCacheTable, strconv.FormatBool(logItems.IsWriteCacheTable))
	}
	if len(logItems.Plan) != 0 {
		writeSlowLogItem(&buf, SlowLogPlan, logItems.Plan)
	}
	if len(logItems.PlanDigest) != 0 {
		writeSlowLogItem(&buf, SlowLogPlanDigest, logItems.PlanDigest)
	}
	if len(logItems.BinaryPlan) != 0 {
		writeSlowLogItem(&buf, SlowLogBinaryPlan, logItems.BinaryPlan)
	}

	if logItems.ResourceGroupName != "" {
		writeSlowLogItem(&buf, SlowLogResourceGroup, logItems.ResourceGroupName)
	}
	if logItems.RRU > 0.0 {
		writeSlowLogItem(&buf, SlowLogRRU, strconv.FormatFloat(logItems.RRU, 'f', -1, 64))
	}
	if logItems.WRU > 0.0 {
		writeSlowLogItem(&buf, SlowLogWRU, strconv.FormatFloat(logItems.WRU, 'f', -1, 64))
	}
	if logItems.WaitRUDuration > time.Duration(0) {
		writeSlowLogItem(&buf, SlowLogWaitRUDuration, strconv.FormatFloat(logItems.WaitRUDuration.Seconds(), 'f', -1, 64))
	}

	if logItems.PrevStmt != "" {
		writeSlowLogItem(&buf, SlowLogPrevStmt, logItems.PrevStmt)
	}

	if s.CurrentDBChanged {
		buf.WriteString(fmt.Sprintf("use %s;\n", strings.ToLower(s.CurrentDB)))
		s.CurrentDBChanged = false
	}

	buf.WriteString(logItems.SQL)
	if len(logItems.SQL) == 0 || logItems.SQL[len(logItems.SQL)-1] != ';' {
		buf.WriteString(";")
	}

	return buf.String()
}

// writeSlowLogItem writes a slow log item in the form of: "# ${key}:${value}"
func writeSlowLogItem(buf *bytes.Buffer, key, value string) {
	buf.WriteString(SlowLogRowPrefixStr + key + SlowLogSpaceMarkStr + value + "\n")
}

// TxnReadTS indicates the value and used situation for tx_read_ts
type TxnReadTS struct {
	readTS uint64
	used   bool
}

// NewTxnReadTS creates TxnReadTS
func NewTxnReadTS(ts uint64) *TxnReadTS {
	return &TxnReadTS{
		readTS: ts,
		used:   false,
	}
}

// UseTxnReadTS returns readTS, and mark used as true
func (t *TxnReadTS) UseTxnReadTS() uint64 {
	if t == nil {
		return 0
	}
	t.used = true
	return t.readTS
}

// SetTxnReadTS update readTS, and refresh used
func (t *TxnReadTS) SetTxnReadTS(ts uint64) {
	if t == nil {
		return
	}
	t.used = false
	t.readTS = ts
}

// PeakTxnReadTS returns readTS
func (t *TxnReadTS) PeakTxnReadTS() uint64 {
	if t == nil {
		return 0
	}
	return t.readTS
}

// CleanupTxnReadTSIfUsed cleans txnReadTS if used
func (s *SessionVars) CleanupTxnReadTSIfUsed() {
	if s.TxnReadTS == nil {
		return
	}
	if s.TxnReadTS.used && s.TxnReadTS.readTS > 0 {
		s.TxnReadTS = NewTxnReadTS(0)
		s.SnapshotInfoschema = nil
	}
}

// GetCPUFactor returns the session variable cpuFactor
func (s *SessionVars) GetCPUFactor() float64 {
	return s.cpuFactor
}

// GetCopCPUFactor returns the session variable copCPUFactor
func (s *SessionVars) GetCopCPUFactor() float64 {
	return s.copCPUFactor
}

// GetMemoryFactor returns the session variable memoryFactor
func (s *SessionVars) GetMemoryFactor() float64 {
	return s.memoryFactor
}

// GetDiskFactor returns the session variable diskFactor
func (s *SessionVars) GetDiskFactor() float64 {
	return s.diskFactor
}

// GetConcurrencyFactor returns the session variable concurrencyFactor
func (s *SessionVars) GetConcurrencyFactor() float64 {
	return s.concurrencyFactor
}

// GetNetworkFactor returns the session variable networkFactor
// returns 0 when tbl is a temporary table.
func (s *SessionVars) GetNetworkFactor(tbl *model.TableInfo) float64 {
	if tbl != nil {
		if tbl.TempTableType != model.TempTableNone {
			return 0
		}
	}
	return s.networkFactor
}

// GetScanFactor returns the session variable scanFactor
// returns 0 when tbl is a temporary table.
func (s *SessionVars) GetScanFactor(tbl *model.TableInfo) float64 {
	if tbl != nil {
		if tbl.TempTableType != model.TempTableNone {
			return 0
		}
	}
	return s.scanFactor
}

// GetDescScanFactor returns the session variable descScanFactor
// returns 0 when tbl is a temporary table.
func (s *SessionVars) GetDescScanFactor(tbl *model.TableInfo) float64 {
	if tbl != nil {
		if tbl.TempTableType != model.TempTableNone {
			return 0
		}
	}
	return s.descScanFactor
}

// GetSeekFactor returns the session variable seekFactor
// returns 0 when tbl is a temporary table.
func (s *SessionVars) GetSeekFactor(tbl *model.TableInfo) float64 {
	if tbl != nil {
		if tbl.TempTableType != model.TempTableNone {
			return 0
		}
	}
	return s.seekFactor
}

// EnableEvalTopNEstimationForStrMatch means if we need to evaluate expression with TopN to improve estimation.
// Currently, it's only for string matching functions (like and regexp).
func (s *SessionVars) EnableEvalTopNEstimationForStrMatch() bool {
	return s.DefaultStrMatchSelectivity == 0
}

// GetStrMatchDefaultSelectivity means the default selectivity for like and regexp.
// Note: 0 is a special value, which means the default selectivity is 0.1 and TopN assisted estimation is enabled.
func (s *SessionVars) GetStrMatchDefaultSelectivity() float64 {
	if s.DefaultStrMatchSelectivity == 0 {
		return 0.1
	}
	return s.DefaultStrMatchSelectivity
}

// GetNegateStrMatchDefaultSelectivity means the default selectivity for not like and not regexp.
// Note:
//
//	  0 is a special value, which means the default selectivity is 0.9 and TopN assisted estimation is enabled.
//	  0.8 (the default value) is also a special value. For backward compatibility, when the variable is set to 0.8, we
//	keep the default selectivity of like/regexp and not like/regexp all 0.8.
func (s *SessionVars) GetNegateStrMatchDefaultSelectivity() float64 {
	if s.DefaultStrMatchSelectivity == DefTiDBDefaultStrMatchSelectivity {
		return DefTiDBDefaultStrMatchSelectivity
	}
	return 1 - s.GetStrMatchDefaultSelectivity()
}

// GetRelatedTableForMDL gets the related table for metadata lock.
func (s *SessionVars) GetRelatedTableForMDL() *sync.Map {
	s.TxnCtx.tdmLock.Lock()
	defer s.TxnCtx.tdmLock.Unlock()
	if s.TxnCtx.relatedTableForMDL == nil {
		s.TxnCtx.relatedTableForMDL = new(sync.Map)
	}
	return s.TxnCtx.relatedTableForMDL
}

// EnableForceInlineCTE returns the session variable enableForceInlineCTE
func (s *SessionVars) EnableForceInlineCTE() bool {
	return s.enableForceInlineCTE
}

// IsRuntimeFilterEnabled return runtime filter mode whether OFF
func (s *SessionVars) IsRuntimeFilterEnabled() bool {
	return s.runtimeFilterMode != RFOff
}

// GetRuntimeFilterTypes return the session variable runtimeFilterTypes
func (s *SessionVars) GetRuntimeFilterTypes() []RuntimeFilterType {
	return s.runtimeFilterTypes
}

// GetRuntimeFilterMode return the session variable runtimeFilterMode
func (s *SessionVars) GetRuntimeFilterMode() RuntimeFilterMode {
	return s.runtimeFilterMode
}

// GetMaxExecutionTime get the max execution timeout value.
func (s *SessionVars) GetMaxExecutionTime() uint64 {
	if s.StmtCtx.HasMaxExecutionTime {
		return s.StmtCtx.MaxExecutionTime
	}
	return s.MaxExecutionTime
}

// GetTiKVClientReadTimeout returns readonly kv request timeout, prefer query hint over session variable
func (s *SessionVars) GetTiKVClientReadTimeout() uint64 {
	return s.TiKVClientReadTimeout
}

// SetDiskFullOpt sets the session variable DiskFullOpt
func (s *SessionVars) SetDiskFullOpt(level kvrpcpb.DiskFullOpt) {
	s.DiskFullOpt = level
}

// GetDiskFullOpt returns the value of DiskFullOpt in the current session.
func (s *SessionVars) GetDiskFullOpt() kvrpcpb.DiskFullOpt {
	return s.DiskFullOpt
}

// ClearDiskFullOpt resets the session variable DiskFullOpt to DiskFullOpt_NotAllowedOnFull.
func (s *SessionVars) ClearDiskFullOpt() {
	s.DiskFullOpt = kvrpcpb.DiskFullOpt_NotAllowedOnFull
}

// RuntimeFilterType type of runtime filter "IN"
type RuntimeFilterType int64

// In type of runtime filter, like "t.k1 in (?)"
// MinMax type of runtime filter, like "t.k1 < ? and t.k1 > ?"
const (
	In RuntimeFilterType = iota
	MinMax
	// todo BloomFilter, bf/in
)

// String convert Runtime Filter Type to String name
func (rfType RuntimeFilterType) String() string {
	switch rfType {
	case In:
		return "IN"
	case MinMax:
		return "MIN_MAX"
	default:
		return ""
	}
}

// RuntimeFilterTypeStringToType convert RuntimeFilterTypeNameString to RuntimeFilterType
// If name is legal, it will return Runtime Filter Type and true
// Else, it will return -1 and false
// The second param means the convert is ok or not. Ture is ok, false means it is illegal name
// At present, we only support two names: "IN" and "MIN_MAX"
func RuntimeFilterTypeStringToType(name string) (RuntimeFilterType, bool) {
	switch name {
	case "IN":
		return In, true
	case "MIN_MAX":
		return MinMax, true
	default:
		return -1, false
	}
}

// ToRuntimeFilterType convert session var value to RuntimeFilterType list
// If sessionVarValue is legal, it will return RuntimeFilterType list and true
// The second param means the convert is ok or not. Ture is ok, false means it is illegal value
// The legal value should be comma-separated, eg: "IN,MIN_MAX"
func ToRuntimeFilterType(sessionVarValue string) ([]RuntimeFilterType, bool) {
	typeNameList := strings.Split(sessionVarValue, ",")
	rfTypeMap := make(map[RuntimeFilterType]bool)
	for _, typeName := range typeNameList {
		rfType, ok := RuntimeFilterTypeStringToType(strings.ToUpper(typeName))
		if !ok {
			return nil, ok
		}
		rfTypeMap[rfType] = true
	}
	rfTypeList := make([]RuntimeFilterType, 0, len(rfTypeMap))
	for rfType := range rfTypeMap {
		rfTypeList = append(rfTypeList, rfType)
	}
	return rfTypeList, true
}

// RuntimeFilterMode the mode of runtime filter "OFF", "LOCAL"
type RuntimeFilterMode int64

// RFOff disable runtime filter
// RFLocal enable local runtime filter
// RFGlobal enable local and global runtime filter
const (
	RFOff RuntimeFilterMode = iota + 1
	RFLocal
	RFGlobal
)

// String convert Runtime Filter Mode to String name
func (rfMode RuntimeFilterMode) String() string {
	switch rfMode {
	case RFOff:
		return "OFF"
	case RFLocal:
		return "LOCAL"
	case RFGlobal:
		return "GLOBAL"
	default:
		return ""
	}
}

// RuntimeFilterModeStringToMode convert RuntimeFilterModeString to RuntimeFilterMode
// If name is legal, it will return Runtime Filter Mode and true
// Else, it will return -1 and false
// The second param means the convert is ok or not. Ture is ok, false means it is illegal name
// At present, we only support one name: "OFF", "LOCAL"
func RuntimeFilterModeStringToMode(name string) (RuntimeFilterMode, bool) {
	switch name {
	case "OFF":
		return RFOff, true
	case "LOCAL":
		return RFLocal, true
	default:
		return -1, false
	}
}

const (
	// OptObjectiveModerate is a possible value and the default value for TiDBOptObjective.
	// Please see comments of SessionVars.OptObjective for details.
	OptObjectiveModerate string = "moderate"
	// OptObjectiveDeterminate is a possible value for TiDBOptObjective.
	OptObjectiveDeterminate = "determinate"
)

// GetOptObjective return the session variable "tidb_opt_objective".
// Please see comments of SessionVars.OptObjective for details.
func (s *SessionVars) GetOptObjective() string {
	return s.OptObjective
}<|MERGE_RESOLUTION|>--- conflicted
+++ resolved
@@ -1583,13 +1583,11 @@
 	// of division operations performed with the / operator.
 	DivPrecisionIncrement int
 
-<<<<<<< HEAD
 	// allowed when tikv disk full happened.
 	DiskFullOpt kvrpcpb.DiskFullOpt
-=======
+
 	// GroupConcatMaxLen represents the maximum length of the result of GROUP_CONCAT.
 	GroupConcatMaxLen uint64
->>>>>>> 7a20e439
 }
 
 // GetOptimizerFixControlMap returns the specified value of the optimizer fix control.
